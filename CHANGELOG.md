--- conflicted
+++ resolved
@@ -41,12 +41,8 @@
 - Honor `.pddrc` `generate_output_path` in discovery logic.
 
 ### Docs
-<<<<<<< HEAD
+
 - README: Document parameterized prompts, output expansion, and clarify PDD vs. "Vibe coding".
-=======
-
-- README: Document parameterized prompts, output expansion, and clarify PDD vs. “Vibe coding”.
->>>>>>> 1547aae4
 
 ### VS Code Extension
 
