# pdd/cli.py
"""
Command Line Interface (CLI) for the PDD (Prompt-Driven Development) tool.

This module provides the main CLI functionality for PDD, including commands for
generating code, tests, fixing issues, and managing prompts.
"""
from __future__ import annotations

from .core.cli import cli
from .commands import register_commands

# Register all commands
register_commands(cli)

# Re-export commonly used items for backward compatibility
from .commands.templates import templates_group
from .auto_update import auto_update
from .code_generator_main import code_generator_main
from .context_generator_main import context_generator_main
from .cmd_test_main import cmd_test_main
from .fix_main import fix_main
from .split_main import split_main
from .change_main import change_main
from .update_main import update_main
from .sync_main import sync_main
from .auto_deps_main import auto_deps_main
from .detect_change_main import detect_change_main
from .conflicts_main import conflicts_main
from .bug_main import bug_main
from .crash_main import crash_main
from .trace_main import trace_main
<<<<<<< HEAD
from .track_cost import track_cost
from .update_main import update_main
from . import template_registry


# --- Initialize Rich Console ---
# Define a custom theme for consistent styling
custom_theme = Theme({
    "info": "cyan",
    "warning": "yellow",
    "error": "bold red",
    "success": "green",
    "path": "dim blue",
    "command": "bold magenta",
})
console = Console(theme=custom_theme)

# --- Helper Function for Error Handling ---
def handle_error(exception: Exception, command_name: str, quiet: bool):
    """Prints error messages using Rich console.""" # Modified docstring
    if not quiet:
        console.print(f"[error]Error during '{command_name}' command:[/error]", style="error")
        if isinstance(exception, FileNotFoundError):
            console.print(f"  [error]File not found:[/error] {exception}", style="error")
        elif isinstance(exception, (ValueError, IOError)):
            console.print(f"  [error]Input/Output Error:[/error] {exception}", style="error")
        elif isinstance(exception, click.UsageError): # Handle Click usage errors explicitly if needed
             console.print(f"  [error]Usage Error:[/error] {exception}", style="error")
             # click.UsageError should typically exit with 2, but we are handling it.
        elif isinstance(exception, MarkupError):
            console.print("  [error]Markup Error:[/error] Invalid Rich markup encountered.", style="error")
            # Print the error message safely escaped
            console.print(escape(str(exception)))
        else:
            console.print(f"  [error]An unexpected error occurred:[/error] {exception}", style="error")
    # Do NOT re-raise e here. Let the command function return None.


def _first_pending_command(ctx: click.Context) -> Optional[str]:
    """Return the first subcommand scheduled for this invocation."""
    for arg in ctx.protected_args:
        if not arg.startswith("-"):
            return arg
    return None


def _api_env_exists() -> bool:
    """Check whether the ~/.pdd/api-env file exists."""
    return (Path.home() / ".pdd" / "api-env").exists()


def _completion_installed() -> bool:
    """Check if the shell RC file already sources the PDD completion script."""
    shell = get_current_shell()
    rc_path = get_shell_rc_path(shell) if shell else None
    if not rc_path:
        return False

    try:
        content = Path(rc_path).read_text(encoding="utf-8")
    except (OSError, UnicodeDecodeError):
        return False

    return "PDD CLI completion" in content or "pdd_completion" in content


def _project_has_local_configuration() -> bool:
    """Detect project-level env configuration that should suppress reminders."""
    cwd = Path.cwd()

    env_file = cwd / ".env"
    if env_file.exists():
        try:
            env_content = env_file.read_text(encoding="utf-8")
        except (OSError, UnicodeDecodeError):
            env_content = ""
        if any(token in env_content for token in ("OPENAI_API_KEY=", "GOOGLE_API_KEY=", "ANTHROPIC_API_KEY=")):
            return True

    project_pdd_dir = cwd / ".pdd"
    if project_pdd_dir.exists():
        return True

    return False


def _should_show_onboarding_reminder(ctx: click.Context) -> bool:
    """Determine whether to display the onboarding reminder banner."""
    suppress = os.getenv("PDD_SUPPRESS_SETUP_REMINDER", "").lower()
    if suppress in {"1", "true", "yes"}:
        return False

    first_command = _first_pending_command(ctx)
    if first_command == "setup":
        return False

    if _api_env_exists():
        return False

    if _project_has_local_configuration():
        return False

    if _completion_installed():
        return False

    return True


def _run_setup_utility() -> None:
    """Execute the interactive setup utility script."""
    result = subprocess.run([sys.executable, "-m", "pdd.setup_tool"])
    if result.returncode not in (0, None):
        raise RuntimeError(f"Setup utility exited with status {result.returncode}")


class PDDCLI(click.Group):
    """Custom Click Group that adds a Generate Suite section to root help."""

    def format_help(self, ctx: click.Context, formatter: click.HelpFormatter) -> None:
        self.format_usage(ctx, formatter)
        with formatter.section("Generate Suite (related commands)"):
            formatter.write_dl([
                ("generate", "Create runnable code from a prompt file."),
                ("test",     "Generate or enhance unit tests for a code file."),
                ("example",  "Generate example code from a prompt and implementation."),
            ])
        formatter.write(
            "Use `pdd generate --help` for details on this suite and common global flags.\n"
        )

        self.format_options(ctx, formatter)


# --- Main CLI Group ---
@click.group(
    cls=PDDCLI,
    invoke_without_command=True,
    help="PDD (Prompt-Driven Development) Command Line Interface.",
)
@click.option(
    "--force",
    is_flag=True,
    default=False,
    help="Overwrite existing files without asking for confirmation (commonly used with 'sync' to update generated outputs).",
)
@click.option(
    "--strength",
    type=click.FloatRange(0.0, 1.0),
    default=DEFAULT_STRENGTH,
    show_default=True,
    help="Set the strength of the AI model (0.0 to 1.0).",
)
@click.option(
    "--temperature",
    type=click.FloatRange(0.0, 2.0), # Allow higher temperatures if needed
    default=0.0,
    show_default=True,
    help="Set the temperature of the AI model.",
)
@click.option(
    "--time",
    type=click.FloatRange(0.0, 1.0),
    default=None,
    show_default=True,
    help="Controls reasoning allocation for LLMs (0.0-1.0). Uses DEFAULT_TIME if None.",
)
@click.option(
    "--verbose",
    is_flag=True,
    default=False,
    help="Increase output verbosity for more detailed information.",
)
@click.option(
    "--quiet",
    is_flag=True,
    default=False,
    help="Decrease output verbosity for minimal information.",
)
@click.option(
    "--output-cost",
    type=click.Path(dir_okay=False, writable=True),
    default=None,
    help="Enable cost tracking and output a CSV file with usage details.",
)
@click.option(
    "--review-examples",
    is_flag=True,
    default=False,
    help="Review and optionally exclude few-shot examples before command execution.",
)
@click.option(
    "--local",
    is_flag=True,
    default=False,
    help="Run commands locally instead of in the cloud.",
)
@click.option(
    "--context",
    "context_override",
    type=str,
    default=None,
    help="Override automatic context detection and use the specified .pddrc context.",
)
@click.option(
    "--list-contexts",
    "list_contexts",
    is_flag=True,
    default=False,
    help="List available contexts from .pddrc and exit.",
)
@click.version_option(version=__version__, package_name="pdd-cli")
@click.pass_context
def cli(
    ctx: click.Context,
    force: bool,
    strength: float,
    temperature: float,
    verbose: bool,
    quiet: bool,
    output_cost: Optional[str],
    review_examples: bool,
    local: bool,
    time: Optional[float], # Type hint is Optional[float]
    context_override: Optional[str],
    list_contexts: bool,
):
    """
    Main entry point for the PDD CLI. Handles global options and initializes context.
    """
    # Ensure PDD_PATH is set before any commands run
    get_local_pdd_path()
    
    ctx.ensure_object(dict)
    ctx.obj["force"] = force
    ctx.obj["strength"] = strength
    ctx.obj["temperature"] = temperature
    ctx.obj["verbose"] = verbose
    ctx.obj["quiet"] = quiet
    ctx.obj["output_cost"] = output_cost
    ctx.obj["review_examples"] = review_examples
    ctx.obj["local"] = local
    # Use DEFAULT_TIME if time is not provided
    ctx.obj["time"] = time if time is not None else DEFAULT_TIME
    # Persist context override for downstream calls
    ctx.obj["context"] = context_override

    # Suppress verbose if quiet is enabled
    if quiet:
        ctx.obj["verbose"] = False

    # Warn users who have not completed interactive setup unless they are running it now
    if _should_show_onboarding_reminder(ctx):
        console.print(
            "[warning]Complete onboarding with `pdd setup` to install tab completion and configure API keys.[/warning]"
        )
        ctx.obj["reminder_shown"] = True

    # If --list-contexts is provided, print and exit before any other actions
    if list_contexts:
        try:
            names = list_available_contexts()
        except Exception as exc:
            # Surface config errors as usage errors
            raise click.UsageError(f"Failed to load .pddrc: {exc}")
        # Print one per line; avoid Rich formatting for portability
        for name in names:
            click.echo(name)
        ctx.exit(0)

    # Optional early validation for --context
    if context_override:
        try:
            names = list_available_contexts()
        except Exception as exc:
            # If .pddrc is malformed, propagate as usage error
            raise click.UsageError(f"Failed to load .pddrc: {exc}")
        if context_override not in names:
            raise click.UsageError(
                f"Unknown context '{context_override}'. Available contexts: {', '.join(names)}"
            )

    # Perform auto-update check unless disabled
    if os.getenv("PDD_AUTO_UPDATE", "true").lower() != "false":
        try:
            if not quiet:
                console.print("[info]Checking for updates...[/info]")
            # Removed quiet=quiet argument as it caused TypeError
            auto_update()
        except Exception as exception:  # Using more descriptive name
            if not quiet:
                console.print(
                    f"[warning]Auto-update check failed:[/warning] {exception}", 
                    style="warning"
                )

    # If no subcommands were provided, show help and exit gracefully
    if ctx.invoked_subcommand is None and not ctx.protected_args:
        if not quiet:
            console.print("[info]Run `pdd --help` for usage or `pdd setup` to finish onboarding.[/info]")
        click.echo(ctx.get_help())
        ctx.exit(0)

# --- Result Callback for Command Execution Summary ---
@cli.result_callback()
@click.pass_context
def process_commands(ctx: click.Context, results: List[Optional[Tuple[Any, float, str]]], **kwargs):
    """
    Processes results returned by executed commands and prints a summary.
    Receives a list of tuples, typically (result, cost, model_name),
    or None from each command function.
    """
    total_cost = 0.0
    # Get Click's invoked subcommands attribute first
    invoked_subcommands = getattr(ctx, 'invoked_subcommands', [])
    # If Click didn't provide it (common in real runs), fall back to the list
    # tracked on ctx.obj by @track_cost — but avoid doing this during pytest
    # so unit tests continue to assert the "Unknown Command" output.
    if not invoked_subcommands:
        import os as _os
        if not _os.environ.get('PYTEST_CURRENT_TEST'):
            try:
                if ctx.obj and isinstance(ctx.obj, dict):
                    invoked_subcommands = ctx.obj.get('invoked_subcommands', []) or []
            except Exception:
                invoked_subcommands = []
    # Normalize results: Click may pass a single return value (e.g., a 3-tuple)
    # rather than a list of results. Wrap single 3-tuples so we treat them as
    # one step in the summary instead of three separate items.
    if results is None:
        normalized_results: List[Any] = []
    elif isinstance(results, list):
        normalized_results = results
    elif isinstance(results, tuple) and len(results) == 3:
        normalized_results = [results]
    else:
        # Fallback: wrap any other scalar/iterable as a single result
        normalized_results = [results]

    num_commands = len(invoked_subcommands)
    num_results = len(normalized_results)  # Number of results actually received

    if not ctx.obj.get("quiet"):
        console.print("\n[info]--- Command Execution Summary ---[/info]")

    for i, result_tuple in enumerate(normalized_results):
        # Use the retrieved subcommand name (might be "Unknown Command X" in tests)
        command_name = invoked_subcommands[i] if i < num_commands else f"Unknown Command {i+1}"

        # Check if the command failed (returned None)
        if result_tuple is None:
            if not ctx.obj.get("quiet"):
                # Check if it was install_completion (which normally returns None)
                if command_name == "install_completion":
                    console.print(f"  [info]Step {i+1} ({command_name}):[/info] Command completed.")
                # If command name is unknown, and it might be install_completion which prints its own status
                elif command_name.startswith("Unknown Command"):
                    console.print(f"  [info]Step {i+1} ({command_name}):[/info] Command executed (see output above for status details).")
                # Check if it was preprocess (which returns a dummy tuple on success)
                # This case handles actual failure for preprocess
                elif command_name == "preprocess":
                    console.print(f"  [error]Step {i+1} ({command_name}):[/error] Command failed.")
                else:
                    console.print(f"  [error]Step {i+1} ({command_name}):[/error] Command failed.")
        # Check if the result is the expected tuple structure from @track_cost or preprocess success
        elif isinstance(result_tuple, tuple) and len(result_tuple) == 3:
            _result_data, cost, model_name = result_tuple
            total_cost += cost
            if not ctx.obj.get("quiet"):
                # Special handling for preprocess success message (check actual command name)
                actual_command_name = invoked_subcommands[i] if i < num_commands else None # Get actual name if possible
                if actual_command_name == "preprocess" and cost == 0.0 and model_name == "local":
                    console.print(f"  [info]Step {i+1} ({command_name}):[/info] Command completed (local).")
                else:
                    # Generic output using potentially "Unknown Command" name
                    console.print(f"  [info]Step {i+1} ({command_name}):[/info] Cost: ${cost:.6f}, Model: {model_name}")
        else:
            # Handle unexpected return types if necessary
            if not ctx.obj.get("quiet"):
                # Provide more detail on the unexpected type
                console.print(f"  [warning]Step {i+1} ({command_name}):[/warning] Unexpected result format: {type(result_tuple).__name__} - {str(result_tuple)[:50]}...")


    if not ctx.obj.get("quiet"):
        # Only print total cost if at least one command potentially contributed cost
        if any(res is not None and isinstance(res, tuple) and len(res) == 3 for res in normalized_results):
            console.print(f"[info]Total Estimated Cost:[/info] ${total_cost:.6f}")
        # Indicate if the chain might have been incomplete due to errors
        if num_results < num_commands and not all(res is None for res in results): # Avoid printing if all failed
            console.print("[warning]Note: Chain may have terminated early due to errors.[/warning]")
        console.print("[info]-------------------------------------[/info]")


# --- Templates Command Group ---
@click.group(name="templates")
def templates_group():
    """Manage packaged and project templates."""
    pass


@templates_group.command("list")
@click.option("--json", "as_json", is_flag=True, help="Output as JSON")
@click.option("--filter", "filter_tag", type=str, default=None, help="Filter by tag")
def templates_list(as_json: bool, filter_tag: Optional[str]):
    try:
        items = template_registry.list_templates(filter_tag)
        if as_json:
            import json as _json
            click.echo(_json.dumps(items, indent=2))
        else:
            if not items:
                console.print("[info]No templates found.[/info]")
                return
            console.print("[info]Available Templates:[/info]")
            for it in items:
                # Print the template name on its own line to avoid Rich wrapping
                name_line = Text(f"- {it['name']}", style="bold", no_wrap=True)
                console.print(name_line)
                # Print details on the next line(s) with a small indent; wrapping is fine here
                version = it.get("version", "")
                description = it.get("description", "")
                tags = ", ".join(it.get("tags", []))
                details_parts = []
                if version:
                    details_parts.append(f"({version})")
                if description:
                    details_parts.append(description)
                if tags:
                    details_parts.append(f"[{tags}]")
                if details_parts:
                    console.print("  " + " — ".join(details_parts))
    except Exception as e:
        handle_error(e, "templates list", False)


@templates_group.command("show")
@click.argument("name", type=str)
def templates_show(name: str):
    try:
        data = template_registry.show_template(name)
        summary = data.get("summary", {})

        def _render_key_value_table(title: Optional[str], items: List[Tuple[str, Any]], *, highlight_path: bool = False):
            """Render a 2-column Rich table for key/value pairs."""

            table = Table(show_header=False, box=box.SIMPLE, expand=True)
            table.add_column("Field", style="info", no_wrap=True)
            table.add_column("Value", overflow="fold")

            added_rows = False
            for label, value in items:
                if value in (None, "", [], {}):
                    continue
                if isinstance(value, (list, tuple)):
                    value_str = ", ".join(str(v) for v in value)
                else:
                    value_str = str(value)

                if highlight_path and label.lower() == "path":
                    value_markup = f"[path]{escape(value_str)}[/path]"
                else:
                    value_markup = escape(value_str)

                table.add_row(label, value_markup)
                added_rows = True

            if added_rows:
                if title:
                    console.print(f"[info]{title}[/info]")
                console.print(table)

        summary_items = [
            ("Name", summary.get("name")),
            ("Description", summary.get("description")),
            ("Version", summary.get("version")),
            ("Tags", summary.get("tags", [])),
            ("Language", summary.get("language")),
            ("Output", summary.get("output")),
            ("Path", summary.get("path")),
        ]
        _render_key_value_table("Template Summary:", summary_items, highlight_path=True)

        if data.get("variables"):
            console.print("\n[info]Variables:[/info]")
            variables_table = Table(box=box.SIMPLE_HEAD, show_lines=False, expand=True)
            variables_table.add_column("Name", style="bold", no_wrap=True)
            variables_table.add_column("Required", style="info", no_wrap=True)
            variables_table.add_column("Type", no_wrap=True)
            variables_table.add_column("Description", overflow="fold")
            variables_table.add_column("Default/Examples", overflow="fold")

            for var_name, var_meta in data["variables"].items():
                required = var_meta.get("required")
                if required is True:
                    required_str = "Yes"
                elif required is False:
                    required_str = "No"
                else:
                    required_str = "-"

                var_type = escape(str(var_meta.get("type", "-")))
                description = escape(str(var_meta.get("description", "")))

                default_parts: List[str] = []
                default_value = var_meta.get("default")
                if default_value not in (None, ""):
                    default_parts.append(f"default: {default_value}")

                examples_value = var_meta.get("examples")
                if examples_value:
                    if isinstance(examples_value, (list, tuple)):
                        examples_str = ", ".join(str(example) for example in examples_value)
                    else:
                        examples_str = str(examples_value)
                    default_parts.append(f"examples: {examples_str}")

                example_paths_value = var_meta.get("example_paths")
                if example_paths_value:
                    if isinstance(example_paths_value, (list, tuple)):
                        example_paths_str = ", ".join(str(example) for example in example_paths_value)
                    else:
                        example_paths_str = str(example_paths_value)
                    default_parts.append(f"paths: {example_paths_str}")

                default_examples = "\n".join(default_parts) if default_parts else "-"

                variables_table.add_row(
                    escape(str(var_name)),
                    required_str,
                    var_type,
                    description,
                    escape(default_examples),
                )

            console.print(variables_table)

        if data.get("usage"):
            console.print("\n[info]Usage:[/info]")
            usage = data["usage"]
            if isinstance(usage, dict):
                for group_name, entries in usage.items():
                    console.print(f"[bold]{escape(str(group_name))}[/bold]")
                    usage_table = Table(box=box.SIMPLE, show_lines=False, expand=True)
                    usage_table.add_column("Name", style="bold", no_wrap=True)
                    usage_table.add_column("Command", overflow="fold")

                    if isinstance(entries, (list, tuple)):
                        iterable_entries = entries
                    else:
                        iterable_entries = [entries]

                    for entry in iterable_entries:
                        if isinstance(entry, dict):
                            name_value = escape(str(entry.get("name", "")))
                            command_value = escape(str(entry.get("command", "")))
                        else:
                            name_value = "-"
                            command_value = escape(str(entry))
                        usage_table.add_row(name_value, f"[command]{command_value}[/command]")

                    if usage_table.row_count:
                        console.print(usage_table)
            else:
                console.print(usage)

        if data.get("discover"):
            console.print("\n[info]Discover:[/info]")
            discover = data["discover"]
            if isinstance(discover, dict):
                discover_items = [(str(key), value) for key, value in discover.items()]
                _render_key_value_table(None, discover_items)
            else:
                console.print(discover)
        if data.get("output_schema"):
            console.print("\n[info]Output Schema:[/info]")
            try:
                import json as _json
                console.print(_json.dumps(data["output_schema"], indent=2))
            except Exception:
                console.print(str(data["output_schema"]))
        if data.get("notes"):
            console.print("\n[info]Notes:[/info]")
            console.print(data["notes"])  # plain text
    except Exception as e:
        handle_error(e, "templates show", False)


@templates_group.command("copy")
@click.argument("name", type=str)
@click.option("--to", "dest_dir", type=click.Path(file_okay=False), required=True)
def templates_copy(name: str, dest_dir: str):
    try:
        dest = template_registry.copy_template(name, dest_dir)
        console.print(f"[success]Copied to:[/success] {dest}")
    except Exception as e:
        handle_error(e, "templates copy", False)


# Register the templates group with the main CLI.
# Click disallows attaching a MultiCommand to a chained group via add_command,
# so insert directly into the commands mapping after cli is defined.
cli.commands["templates"] = templates_group


# --- Custom Click Command Classes ---


class GenerateCommand(click.Command):
    """Ensure help shows PROMPT_FILE as required even when validated at runtime."""

    def collect_usage_pieces(self, ctx: click.Context) -> List[str]:
        pieces = super().collect_usage_pieces(ctx)
        return ["PROMPT_FILE" if piece == "[PROMPT_FILE]" else piece for piece in pieces]


# --- Command Definitions ---

@cli.command("generate", cls=GenerateCommand)
@click.argument("prompt_file", required=False, type=click.Path(exists=True, dir_okay=False))
@click.option(
    "--output",
    type=click.Path(writable=True),
    default=None,
    help="Specify where to save the generated code (file or directory).",
)
@click.option(
    "--original-prompt",
    "original_prompt_file_path",
    type=click.Path(exists=True, dir_okay=False),
    default=None,
    help="Path to the original prompt file for incremental generation.",
)
@click.option(
    "--incremental",
    "incremental_flag",
    is_flag=True,
    default=False,
    help="Force incremental patching even if changes are significant (requires existing output).",
)
@click.option(
    "-e",
    "--env",
    "env_kv",
    multiple=True,
    help="Set template variable (KEY=VALUE) or read KEY from env",
)
@click.option(
    "--template",
    "template_name",
    type=str,
    default=None,
    help="Use a packaged/project template by name (e.g., architecture/architecture_json)",
)
@click.option(
    "--unit-test",
    "unit_test_file",
    type=click.Path(exists=True, dir_okay=False),
    default=None,
    help="Path to a unit test file to include in the prompt.",
)
@click.option(
    "--exclude-tests",
    "exclude_tests",
    is_flag=True,
    default=False,
    help="Do not automatically include test files found in the default tests directory.",
)
@click.pass_context
@track_cost
def generate(
    ctx: click.Context,
    prompt_file: Optional[str],
    output: Optional[str],
    original_prompt_file_path: Optional[str],
    incremental_flag: bool,
    env_kv: Tuple[str, ...],
    template_name: Optional[str],
    unit_test_file: Optional[str],
    exclude_tests: bool,
) -> Optional[Tuple[str, float, str]]:
    """
    Generate code from a prompt file.

       \b
    Related commands:
      test      Generate unit tests for a prompt.
      example   Generate example code for a prompt.

    \b
    Note:
      Global options (for example ``--force``, ``--temperature``, ``--time``)
      can be placed either before or after the subcommand. For example:

        pdd generate my.prompt --force --temperature 0.5
    """
    try:
        # Resolve template to a prompt path when requested
        if template_name and prompt_file:
            raise click.UsageError("Provide either --template or a PROMPT_FILE path, not both.")
        if template_name:
            try:
                from . import template_registry as _tpl
                meta = _tpl.load_template(template_name)
                prompt_file = meta.get("path")
                if not prompt_file:
                    raise click.UsageError(f"Template '{template_name}' did not return a valid path")
            except Exception as e:
                raise click.UsageError(f"Failed to load template '{template_name}': {e}")
        if not template_name and not prompt_file:
            raise click.UsageError("Missing PROMPT_FILE. To use a template, pass --template NAME instead.")
        # Parse -e/--env arguments into a dict
        env_vars: Dict[str, str] = {}
        import os as _os
        for item in env_kv or ():
            if "=" in item:
                key, value = item.split("=", 1)
                key = key.strip()
                if key:
                    env_vars[key] = value
            else:
                key = item.strip()
                if key:
                    val = _os.environ.get(key)
                    if val is not None:
                        env_vars[key] = val
                    else:
                        if ctx.obj.get("verbose") and not ctx.obj.get("quiet"):
                            console.print(f"[warning]-e {key} not found in environment; skipping[/warning]")
        generated_code, incremental, total_cost, model_name = code_generator_main(
            ctx=ctx,
            prompt_file=prompt_file,  # resolved template path or user path
            output=output,
            original_prompt_file_path=original_prompt_file_path,
            force_incremental_flag=incremental_flag,
            env_vars=env_vars or None,
            unit_test_file=unit_test_file,
            exclude_tests=exclude_tests,
        )
        return generated_code, total_cost, model_name
    except Exception as exception:
        handle_error(exception, "generate", ctx.obj.get("quiet", False))
        return None


@cli.command("example")
@click.argument("prompt_file", type=click.Path(exists=True, dir_okay=False))
@click.argument("code_file", type=click.Path(exists=True, dir_okay=False))
@click.option(
    "--output",
    type=click.Path(writable=True),
    default=None,
    help="Specify where to save the generated example code (file or directory).",
)
@click.pass_context
@track_cost
def example(
    ctx: click.Context, 
    prompt_file: str, 
    code_file: str, 
    output: Optional[str]
) -> Optional[Tuple[str, float, str]]:
    """Generate example code for a given prompt and implementation."""
    try:
        example_code, total_cost, model_name = context_generator_main(
            ctx=ctx,
            prompt_file=prompt_file,
            code_file=code_file,
            output=output,
        )
        return example_code, total_cost, model_name
    except Exception as exception:
        handle_error(exception, "example", ctx.obj.get("quiet", False))
        return None


@cli.command("test")
@click.argument("prompt_file", type=click.Path(exists=True, dir_okay=False))
@click.argument("code_file", type=click.Path(exists=True, dir_okay=False))
@click.option(
    "--output",
    type=click.Path(writable=True),
    default=None,
    help="Specify where to save the generated test file (file or directory).",
)
@click.option(
    "--language", 
    type=str, 
    default=None, 
    help="Specify the programming language."
)
@click.option(
    "--coverage-report",
    type=click.Path(exists=True, dir_okay=False),
    default=None,
    help="Path to the coverage report file for existing tests.",
)
@click.option(
    "--existing-tests",
    type=click.Path(exists=True, dir_okay=False),
    default=None,
    help="Path to the existing unit test file.",
)
@click.option(
    "--target-coverage",
    type=click.FloatRange(0.0, 100.0),
    default=None,  # Use None, default handled in cmd_test_main or env var
    help="Desired code coverage percentage (default: 10.0 or PDD_TEST_COVERAGE_TARGET).",
)
@click.option(
    "--merge",
    is_flag=True,
    default=False,
    help="Merge new tests with existing test file instead of creating a separate file.",
)
@click.pass_context
@track_cost
def test(
    ctx: click.Context,
    prompt_file: str,
    code_file: str,
    output: Optional[str],
    language: Optional[str],
    coverage_report: Optional[str],
    existing_tests: Optional[str],
    target_coverage: Optional[float],
    merge: bool,
) -> Optional[Tuple[str, float, str]]:
    """Generate unit tests for a given prompt and implementation."""
    try:
        test_code, total_cost, model_name = cmd_test_main(
            ctx=ctx,
            prompt_file=prompt_file,
            code_file=code_file,
            output=output,
            language=language,
            coverage_report=coverage_report,
            existing_tests=existing_tests,
            target_coverage=target_coverage,
            merge=merge,
        )
        return test_code, total_cost, model_name
    except Exception as exception:
        handle_error(exception, "test", ctx.obj.get("quiet", False))
        return None


@cli.command("preprocess")
@click.argument("prompt_file", type=click.Path(exists=True, dir_okay=False))
@click.option(
    "--output",
    type=click.Path(writable=True),
    default=None,
    help="Specify where to save the preprocessed prompt file (file or directory).",
)
@click.option(
    "--xml",
    is_flag=True,
    default=False,
    help="Insert XML delimiters for structure (minimal preprocessing).",
)
@click.option(
    "--recursive",
    is_flag=True,
    default=False,
    help="Recursively preprocess includes.",
)
@click.option(
    "--double",
    is_flag=True,
    default=False,
    help="Double curly brackets.",
)
@click.option(
    "--exclude",
    multiple=True,
    default=None,
    help="List of keys to exclude from curly bracket doubling.",
)
@click.pass_context
# No @track_cost as preprocessing is local, but return dummy tuple for callback
def preprocess(
    ctx: click.Context,
    prompt_file: str,
    output: Optional[str],
    xml: bool,
    recursive: bool,
    double: bool,
    exclude: Optional[Tuple[str, ...]],
) -> Optional[Tuple[str, float, str]]:
    """Preprocess a prompt file to prepare it for LLM use."""
    try:
        # Since preprocess is a local operation, we don't track cost
        # But we need to return a tuple in the expected format for result callback
        result = preprocess_main(
            ctx=ctx,
            prompt_file=prompt_file,
            output=output,
            xml=xml,
            recursive=recursive,
            double=double,
            exclude=list(exclude) if exclude else [],
        )
        
        # Handle the result from preprocess_main
        if result is None:
            # If preprocess_main returns None, still return a dummy tuple for the callback
            return "", 0.0, "local"
        else:
            # Unpack the return value from preprocess_main
            processed_prompt, total_cost, model_name = result
            return processed_prompt, total_cost, model_name
    except Exception as exception:
        handle_error(exception, "preprocess", ctx.obj.get("quiet", False))
        return None


@cli.command("fix")
@click.argument("prompt_file", type=click.Path(exists=True, dir_okay=False))
@click.argument("code_file", type=click.Path(exists=True, dir_okay=False))
@click.argument("unit_test_file", type=click.Path(exists=True, dir_okay=False))
@click.argument("error_file", type=click.Path(dir_okay=False))  # Allow non-existent for loop mode
@click.option(
    "--output-test",
    type=click.Path(writable=True),
    default=None,
    help="Specify where to save the fixed unit test file (file or directory).",
)
@click.option(
    "--output-code",
    type=click.Path(writable=True),
    default=None,
    help="Specify where to save the fixed code file (file or directory).",
)
@click.option(
    "--output-results",
    type=click.Path(writable=True),
    default=None,
    help="Specify where to save the results log (file or directory).",
)
@click.option(
    "--loop", 
    is_flag=True, 
    default=False, 
    help="Enable iterative fixing process."
)
@click.option(
    "--verification-program",
    type=click.Path(exists=True, dir_okay=False),
    default=None,
    help="Path to a Python program that verifies the fix.",
)
@click.option(
    "--max-attempts",
    type=int,
    default=3,
    show_default=True,
    help="Maximum number of fix attempts.",
)
@click.option(
    "--budget",
    type=float,
    default=5.0,
    show_default=True,
    help="Maximum cost allowed for the fixing process.",
)
@click.option(
    "--auto-submit",
    is_flag=True,
    default=False,
    help="Automatically submit the example if all unit tests pass.",
)
@click.option( 
    "--agentic-fallback/--no-agentic-fallback",
    is_flag=True,
    default=True,
    help="Enable agentic fallback if the primary fix mechanism fails.",
)
@click.pass_context
@track_cost
def fix(
    ctx: click.Context,
    prompt_file: str,
    code_file: str,
    unit_test_file: str,
    error_file: str,
    output_test: Optional[str],
    output_code: Optional[str],
    output_results: Optional[str],
    loop: bool,
    verification_program: Optional[str],
    max_attempts: int,
    budget: float,
    auto_submit: bool,
    agentic_fallback: bool,
) -> Optional[Tuple[Dict[str, Any], float, str]]:
    """Fix code based on a prompt and unit test errors."""
    try:
        # The actual logic is in fix_main
        success, fixed_unit_test, fixed_code, attempts, total_cost, model_name = fix_main(
            ctx=ctx,
            prompt_file=prompt_file,
            code_file=code_file,
            unit_test_file=unit_test_file,
            error_file=error_file,
            output_test=output_test,
            output_code=output_code,
            output_results=output_results,
            loop=loop,
            verification_program=verification_program,
            max_attempts=max_attempts,
            budget=budget,
            auto_submit=auto_submit,
            agentic_fallback=agentic_fallback,
        )
        result = {
            "success": success,
            "fixed_unit_test": fixed_unit_test,
            "fixed_code": fixed_code,
            "attempts": attempts,
        }
        return result, total_cost, model_name
    except Exception as exception:
        handle_error(exception, "fix", ctx.obj.get("quiet", False))
        return None


@cli.command("split")
@click.argument("input_prompt", type=click.Path(exists=True, dir_okay=False))
@click.argument("input_code", type=click.Path(exists=True, dir_okay=False))
@click.argument("example_code", type=click.Path(exists=True, dir_okay=False))
@click.option(
    "--output-sub",
    type=click.Path(writable=True),
    default=None,
    help="Specify where to save the generated sub-prompt file (file or directory).",
)
@click.option(
    "--output-modified",
    type=click.Path(writable=True),
    default=None,
    help="Specify where to save the modified prompt file (file or directory).",
)
@click.pass_context
@track_cost
def split(
    ctx: click.Context,
    input_prompt: str,
    input_code: str,
    example_code: str,
    output_sub: Optional[str],
    output_modified: Optional[str],
) -> Optional[Tuple[Dict[str, str], float, str]]: # Modified return type
    """Split large complex prompt files into smaller ones."""
    quiet = ctx.obj.get("quiet", False)
    command_name = "split"
    try:
        result_data, total_cost, model_name = split_main(
            ctx=ctx,
            input_prompt_file=input_prompt,
            input_code_file=input_code,
            example_code_file=example_code,
            output_sub=output_sub,
            output_modified=output_modified,
        )
        return result_data, total_cost, model_name
    except Exception as e:
        handle_error(e, command_name, quiet)
        return None # Return None on failure


@cli.command("change")
@click.argument("change_prompt_file", type=click.Path(exists=True, dir_okay=False))
@click.argument("input_code", type=click.Path(exists=True)) # Can be file or dir
@click.argument("input_prompt_file", type=click.Path(exists=True, dir_okay=False), required=False)
@click.option(
    "--budget",
    type=float,
    default=5.0,
    show_default=True,
    help="Maximum cost allowed for the change process.",
)
@click.option(
    "--output",
    type=click.Path(writable=True),
    default=None,
    help="Specify where to save the modified prompt file (file or directory).",
)
@click.option(
    "--csv",
    "use_csv",
    is_flag=True,
    default=False,
    help="Use a CSV file for batch change prompts.",
)
@click.pass_context
@track_cost
def change(
    ctx: click.Context,
    change_prompt_file: str,
    input_code: str,
    input_prompt_file: Optional[str],
    output: Optional[str],
    use_csv: bool,
    budget: float,
) -> Optional[Tuple[str | Dict, float, str]]: # Modified return type
    """Modify prompt(s) based on change instructions."""
    quiet = ctx.obj.get("quiet", False)
    command_name = "change"
    try:
        # --- ADD VALIDATION LOGIC HERE ---
        input_code_path = Path(input_code) # Convert to Path object
        if use_csv:
            if not input_code_path.is_dir():
                raise click.UsageError("INPUT_CODE must be a directory when using --csv.")
            if input_prompt_file:
                raise click.UsageError("Cannot use --csv and specify an INPUT_PROMPT_FILE simultaneously.")
        else: # Not using CSV
            if not input_prompt_file:
                 # This check might be better inside change_main, but can be here too
                 raise click.UsageError("INPUT_PROMPT_FILE is required when not using --csv.")
            if not input_code_path.is_file():
                 # This check might be better inside change_main, but can be here too
                 raise click.UsageError("INPUT_CODE must be a file when not using --csv.")
        # --- END VALIDATION LOGIC ---

        result_data, total_cost, model_name = change_main(
            ctx=ctx,
            change_prompt_file=change_prompt_file,
            input_code=input_code,
            input_prompt_file=input_prompt_file,
            output=output,
            use_csv=use_csv,
            budget=budget,
        )
        return result_data, total_cost, model_name
    except (click.UsageError, Exception) as e: # Catch specific and general exceptions
        handle_error(e, command_name, quiet)
        return None # Return None on failure


@cli.command("update")
@click.argument("input_prompt_file", type=click.Path(exists=True, dir_okay=False), required=False)
@click.argument("modified_code_file", type=click.Path(exists=True, dir_okay=False), required=False)
@click.argument("input_code_file", type=click.Path(exists=True, dir_okay=False), required=False)
@click.option(
    "--output",
    type=click.Path(writable=True),
    default=None,
    help="Specify where to save the updated prompt file(s). For single files: saves to this specific path or directory. For repository mode: saves all prompts to this directory. If not specified, uses the original prompt location (single file) or 'prompts' directory (repository mode).",
)
@click.option(
    "--git",
    "use_git",
    is_flag=True,
    default=False,
    help="Use git history to find the original code file.",
)
@click.option(
    "--extensions",
    type=str,
    default=None,
    help="Comma-separated list of file extensions to update in repo mode (e.g., 'py,js,ts').",
)
@click.pass_context
@track_cost
def update(
    ctx: click.Context,
    input_prompt_file: Optional[str],
    modified_code_file: Optional[str],
    input_code_file: Optional[str],
    output: Optional[str],
    use_git: bool,
    extensions: Optional[str],
) -> Optional[Tuple[str, float, str]]:
    """
    Update prompts based on code changes.

    This command operates in two modes:

    1.  **Single-File Mode:** When you provide at least a code file, it updates
        or generates a single prompt.
        - `pdd update [PROMPT_FILE] <CODE_FILE>`: Updates prompt based on code.
        - `pdd update <CODE_FILE>`: Generates a new prompt for the code.

    2.  **Repository-Wide Mode:** When you provide no file arguments, it scans the
        entire repository, finds all code/prompt pairs, creates missing prompts,
        and updates them all based on the latest git changes.
    """
    quiet = ctx.obj.get("quiet", False)
    command_name = "update"
    try:
        # If only one file is provided, it's the modified_code_file for generation
        if input_prompt_file and not modified_code_file:
            actual_modified_code_file = input_prompt_file
            actual_input_prompt_file = None
        else:
            actual_modified_code_file = modified_code_file
            actual_input_prompt_file = input_prompt_file

        is_repo_mode = not actual_input_prompt_file and not actual_modified_code_file

        if is_repo_mode:
            if any([input_code_file, use_git]):
                raise click.UsageError(
                    "Cannot use file-specific arguments or flags like --git or --input-code in repository-wide mode (when no files are provided)."
                )
        elif extensions:
            raise click.UsageError("--extensions can only be used in repository-wide mode (when no files are provided).")

        updated_prompt, total_cost, model_name = update_main(
            ctx=ctx,
            input_prompt_file=actual_input_prompt_file,
            modified_code_file=actual_modified_code_file,
            input_code_file=input_code_file,
            output=output,
            use_git=use_git,
            repo=is_repo_mode,
            extensions=extensions,
        )
        return updated_prompt, total_cost, model_name
    except (click.UsageError, Exception) as e:
        handle_error(e, command_name, quiet)
        return None


@cli.command("detect")
@click.argument("prompt_files", nargs=-1, type=click.Path(exists=True, dir_okay=False))
@click.argument("change_file", type=click.Path(exists=True, dir_okay=False))
@click.option(
    "--output",
    type=click.Path(writable=True),
    default=None,
    help="Specify where to save the CSV analysis results (file or directory).",
)
@click.pass_context
@track_cost
def detect(
    ctx: click.Context,
    prompt_files: Tuple[str, ...],
    change_file: str,
    output: Optional[str],
) -> Optional[Tuple[List[Dict[str, str]], float, str]]: # Modified return type
    """Analyze prompts and a change description to find needed changes."""
    quiet = ctx.obj.get("quiet", False)
    command_name = "detect"
    try:
        if not prompt_files:
             raise click.UsageError("At least one PROMPT_FILE must be provided.")

        changes_list, total_cost, model_name = detect_change_main(
            ctx=ctx,
            prompt_files=list(prompt_files),
            change_file=change_file,
            output=output,
        )
        return changes_list, total_cost, model_name
    except (click.UsageError, Exception) as e: # Catch specific and general exceptions
        handle_error(e, command_name, quiet)
        return None # Return None on failure


@cli.command("conflicts")
@click.argument("prompt1", type=click.Path(exists=True, dir_okay=False))
@click.argument("prompt2", type=click.Path(exists=True, dir_okay=False))
@click.option(
    "--output",
    type=click.Path(writable=True),
    default=None,
    help="Specify where to save the CSV conflict analysis results (file or directory).",
)
@click.pass_context
@track_cost
def conflicts(
    ctx: click.Context,
    prompt1: str,
    prompt2: str,
    output: Optional[str],
) -> Optional[Tuple[List[Dict[str, str]], float, str]]: # Modified return type
    """Analyze two prompt files to find conflicts."""
    quiet = ctx.obj.get("quiet", False)
    command_name = "conflicts"
    try:
        conflicts_list, total_cost, model_name = conflicts_main(
            ctx=ctx,
            prompt1=prompt1,
            prompt2=prompt2,
            output=output,
        )
        return conflicts_list, total_cost, model_name
    except Exception as e:
        handle_error(e, command_name, quiet)
        return None # Return None on failure


@cli.command("crash")
@click.argument("prompt_file", type=click.Path(exists=True, dir_okay=False))
@click.argument("code_file", type=click.Path(exists=True, dir_okay=False))
@click.argument("program_file", type=click.Path(exists=True, dir_okay=False))
@click.argument("error_file", type=click.Path(dir_okay=False)) # Allow non-existent
@click.option(
    "--output", # Corresponds to output_code in crash_main
    type=click.Path(writable=True),
    default=None,
    help="Specify where to save the fixed code file (file or directory).",
)
@click.option(
    "--output-program",
    type=click.Path(writable=True),
    default=None,
    help="Specify where to save the fixed program file (file or directory).",
)
@click.option("--loop", is_flag=True, default=False, help="Enable iterative fixing process.")
@click.option(
    "--max-attempts",
    type=int,
    default=3,
    show_default=True,
    help="Maximum number of fix attempts.",
)
@click.option(
    "--budget",
    type=float,
    default=5.0,
    show_default=True,
    help="Maximum cost allowed for the fixing process.",
)
@click.option( 
    "--agentic-fallback/--no-agentic-fallback",
    is_flag=True,
    default=True,
    help="Enable agentic fallback if the primary fix mechanism fails.",
)
@click.pass_context
@track_cost
def crash(
    ctx: click.Context,
    prompt_file: str,
    code_file: str,
    program_file: str,
    error_file: str,
    output: Optional[str], # Maps to output_code
    output_program: Optional[str],
    loop: bool,
    max_attempts: int,
    budget: float,
    agentic_fallback: bool,
) -> Optional[Tuple[Dict[str, Any], float, str]]: # Modified return type
    """Fix errors in a code module and calling program that caused a crash."""
    quiet = ctx.obj.get("quiet", False)
    command_name = "crash"
    try:
        success, fixed_code, fixed_program, attempts, cost, model = crash_main(
            ctx=ctx,
            prompt_file=prompt_file,
            code_file=code_file,
            program_file=program_file,
            error_file=error_file,
            output=output,
            output_program=output_program,
            loop=loop,
            max_attempts=max_attempts,
            budget=budget,
            agentic_fallback=agentic_fallback,
        )
        result_data = {
            "success": success,
            "attempts": attempts,
            "fixed_code": fixed_code,
            "fixed_program": fixed_program,
        }
        return result_data, cost, model
    except Exception as e:
        handle_error(e, command_name, quiet)
        return None # Return None on failure


@cli.command("trace")
@click.argument("prompt_file", type=click.Path(exists=True, dir_okay=False))
@click.argument("code_file", type=click.Path(exists=True, dir_okay=False))
@click.argument("code_line", type=int)
@click.option(
    "--output",
    type=click.Path(writable=True),
    default=None,
    help="Specify where to save the trace analysis results log (file or directory).",
)
@click.pass_context
@track_cost
def trace(
    ctx: click.Context,
    prompt_file: str,
    code_file: str,
    code_line: int,
    output: Optional[str],
) -> Optional[Tuple[int | str, float, str]]: # Modified return type
    """Find the associated line number between a prompt file and generated code."""
    quiet = ctx.obj.get("quiet", False)
    command_name = "trace"
    try:
        prompt_line_result, total_cost, model_name = trace_main(
            ctx=ctx,
            prompt_file=prompt_file,
            code_file=code_file,
            code_line=code_line,
            output=output,
        )
        # Check if trace_main indicated failure (e.g., by returning None or specific error)
        # This depends on trace_main's implementation; assuming it raises exceptions for now.
        if prompt_line_result is None and total_cost == 0.0 and model_name == 'local_error': # Example check if trace_main returns specific tuple on failure
             # Optionally handle specific non-exception failures differently if needed
             # For now, rely on exceptions being raised for errors like out-of-range.
             pass
        return prompt_line_result, total_cost, model_name
    except Exception as e:
        handle_error(e, command_name, quiet)
        # Exit with non-zero status code on any exception
        ctx.exit(1)


@cli.command("bug")
@click.argument("prompt_file", type=click.Path(exists=True, dir_okay=False))
@click.argument("code_file", type=click.Path(exists=True, dir_okay=False))
@click.argument("program_file", type=click.Path(exists=True, dir_okay=False))
@click.argument("current_output_file", type=click.Path(exists=True, dir_okay=False))
@click.argument("desired_output_file", type=click.Path(exists=True, dir_okay=False))
@click.option(
    "--output",
    type=click.Path(writable=True),
    default=None,
    help="Specify where to save the generated unit test (file or directory).",
)
@click.option("--language", type=str, default=None, help="Specify the programming language (default: Python).")
@click.pass_context
@track_cost
def bug(
    ctx: click.Context,
    prompt_file: str,
    code_file: str,
    program_file: str,
    current_output_file: str,
    desired_output_file: str,
    output: Optional[str],
    language: Optional[str],
) -> Optional[Tuple[str, float, str]]: # Modified return type
    """Generate a unit test based on observed and desired outputs."""
    quiet = ctx.obj.get("quiet", False)
    command_name = "bug"
    try:
        unit_test_content, total_cost, model_name = bug_main(
            ctx=ctx,
            prompt_file=prompt_file,
            code_file=code_file,
            program_file=program_file,
            current_output=current_output_file,
            desired_output=desired_output_file,
            output=output,
            language=language,
        )
        return unit_test_content, total_cost, model_name
    except Exception as e:
        handle_error(e, command_name, quiet)
        return None # Return None on failure


@cli.command("auto-deps")
@click.argument("prompt_file", type=click.Path(exists=True, dir_okay=False))
@click.argument("directory_path", type=str) # Path with potential glob pattern
@click.option(
    "--output",
    type=click.Path(writable=True),
    default=None,
    help="Specify where to save the modified prompt file (file or directory).",
)
@click.option(
    "--csv",
    "auto_deps_csv_path",
    type=click.Path(dir_okay=False), # CSV path is a file
    default=None, # Default handled by auto_deps_main or env var
    help="Specify the CSV file for dependency info (default: project_dependencies.csv or PDD_AUTO_DEPS_CSV_PATH).",
)
@click.option(
    "--force-scan",
    is_flag=True,
    default=False,
    help="Force rescanning of all potential dependency files.",
)
@click.pass_context
@track_cost
def auto_deps(
    ctx: click.Context,
    prompt_file: str,
    directory_path: str,
    output: Optional[str],
    auto_deps_csv_path: Optional[str],
    force_scan: bool,
) -> Optional[Tuple[str, float, str]]: # Modified return type
    """Analyze a prompt and insert dependencies from a directory or glob.

    DIRECTORY_PATH accepts either a directory path or a glob pattern and is
    expanded recursively when you use patterns like `**/*.py`. Examples:
      - examples/**/*.py
      - context/*_example.py
      - examples/*
    """
    quiet = ctx.obj.get("quiet", False)
    command_name = "auto-deps"
    try:
        # Strip both single and double quotes from the provided path
        clean_directory_path = directory_path.strip("'\"")

        modified_prompt, total_cost, model_name = auto_deps_main(
            ctx=ctx,
            prompt_file=prompt_file,
            directory_path=clean_directory_path,
            auto_deps_csv_path=auto_deps_csv_path,
            output=output,
            force_scan=force_scan,
        )
        return modified_prompt, total_cost, model_name
    except Exception as e:
        handle_error(e, command_name, quiet)
        return None # Return None on failure


@cli.command("verify")
@click.argument("prompt_file", type=click.Path(exists=True, dir_okay=False))
@click.argument("code_file", type=click.Path(exists=True, dir_okay=False))
@click.argument("program_file", type=click.Path(exists=True, dir_okay=False))
@click.option(
    "--output-results",
    type=click.Path(writable=True),
    default=None,
    help="Specify where to save the verification results log (file or directory).",
)
@click.option(
    "--output-code",
    type=click.Path(writable=True),
    default=None,
    help="Specify where to save the verified code file (file or directory).",
)
@click.option(
    "--output-program",
    type=click.Path(writable=True),
    default=None,
    help="Specify where to save the verified program file (file or directory).",
)
@click.option(
    "--max-attempts",
    type=int,
    default=3,
    show_default=True,
    help="Maximum number of fix attempts within the verification loop.",
)
@click.option(
    "--budget",
    type=float,
    default=5.0,
    show_default=True,
    help="Maximum cost allowed for the verification and fixing process.",
)
@click.option(
    "--agentic-fallback/--no-agentic-fallback",
    is_flag=True,
    default=True,
    help="Enable agentic fallback if the primary fix mechanism fails.",
)
@click.pass_context
@track_cost
def verify(
    ctx: click.Context,
    prompt_file: str,
    code_file: str,
    program_file: str,
    output_results: Optional[str],
    output_code: Optional[str],
    output_program: Optional[str],
    max_attempts: int,
    budget: float,
    agentic_fallback: bool,
) -> Optional[Tuple[Dict[str, Any], float, str]]: # Modified return type
    """Verify code correctness against prompt using LLM judgment."""
    quiet = ctx.obj.get("quiet", False)
    command_name = "verify"
    try:
        success, final_program, final_code, attempts, total_cost_value, model_name_value = fix_verification_main(
            ctx=ctx,
            prompt_file=prompt_file,
            code_file=code_file,
            program_file=program_file,
            output_results=output_results,
            output_code=output_code,
            output_program=output_program,
            loop=True,
            verification_program=program_file,
            max_attempts=max_attempts,
            budget=budget,
            agentic_fallback=agentic_fallback,
        )
        result_data = {
            "success": success,
            "attempts": attempts,
            "verified_code_path": output_code,
            "verified_program_path": output_program,
            "results_log_path": output_results,
        }
        return result_data, total_cost_value, model_name_value
    except Exception as e:
        handle_error(e, command_name, quiet)
        return None # Return None on failure


@cli.command("sync")
@click.argument("basename", type=str)
@click.option(
    "--max-attempts",
    type=int,
    default=3,
    show_default=True,
    help="Maximum number of sync attempts.",
)
@click.option(
    "--budget",
    type=float,
    default=10.0,
    show_default=True,
    help="Maximum total cost allowed for the entire sync process.",
)
@click.option(
    "--skip-verify",
    is_flag=True,
    default=False,
    help="Skip verification step during sync.",
)
@click.option(
    "--skip-tests",
    is_flag=True,
    default=False,
    help="Skip test generation during sync.",
)
@click.option(
    "--target-coverage",
    type=click.FloatRange(0.0, 100.0),
    default=10.0,
    show_default=True,
    help="Target code coverage percentage for generated tests.",
)
@click.option(
    "--log",
    is_flag=True,
    default=False,
    help="Enable detailed logging during sync.",
)
@click.pass_context
@track_cost
def sync(
    ctx: click.Context,
    basename: str,
    max_attempts: int,
    budget: float,
    skip_verify: bool,
    skip_tests: bool,
    target_coverage: float,
    log: bool,
) -> Optional[Tuple[Dict[str, Any], float, str]]:
    """Automatically execute the complete PDD workflow loop for a given basename.

    This command implements the entire synchronized cycle, intelligently determining
    what steps are needed and executing them in the correct order. It detects
    programming languages by scanning for prompt files matching the pattern
    {basename}_{language}.prompt in the prompts directory.

    Note: Sync typically overwrites generated files to keep outputs up to date.
    In most real runs, include the global ``--force`` flag (e.g., ``pdd --force sync BASENAME``)
    to allow overwrites without interactive confirmation.
    """
    try:
        results, total_cost, model = sync_main(
            ctx=ctx,
            basename=basename,
            max_attempts=max_attempts,
            budget=budget,
            skip_verify=skip_verify,
            skip_tests=skip_tests,
            target_coverage=target_coverage,
            log=log,
        )
        return results, total_cost, model
    except Exception as exception:
        handle_error(exception, "sync", ctx.obj.get("quiet", False))
        return None


@cli.command("pytest-output")
@click.argument("test_file", type=click.Path(exists=True, dir_okay=False))
@click.option(
    "--json-only",
    is_flag=True,
    default=False,
    help="Output only JSON to stdout for programmatic use.",
)
@click.pass_context
# No @track_cost since this is a utility command
def pytest_output_cmd(ctx: click.Context, test_file: str, json_only: bool) -> None:
    """Run pytest on a test file and capture structured output.
    
    This is a utility command used internally by PDD for capturing pytest results
    in a structured format. It can also be used directly for debugging test issues.
    
    Examples:
        pdd pytest-output tests/test_example.py
        pdd pytest-output tests/test_example.py --json-only
    """
    command_name = "pytest-output"
    quiet_mode = ctx.obj.get("quiet", False)

    try:
        import json
        pytest_output = run_pytest_and_capture_output(test_file)
        
        if json_only:
            # Print only valid JSON to stdout for programmatic use
            print(json.dumps(pytest_output))
        else:
            # Pretty print the output for interactive use
            if not quiet_mode:
                console.print(f"Running pytest on: [blue]{test_file}[/blue]")
                from rich.pretty import pprint
                pprint(pytest_output, console=console)
                
    except Exception as e:
        handle_error(e, command_name, quiet_mode)


@cli.command("install_completion")
@click.pass_context
# No @track_cost
def install_completion_cmd(ctx: click.Context) -> None: # Return type remains None
    """Install shell completion for the PDD CLI."""
    command_name = "install_completion" # For error handling
    quiet_mode = ctx.obj.get("quiet", False) # Get quiet from context

    try:
        # The actual install_completion function is imported from .install_completion
        install_completion(quiet=quiet_mode) # Pass quiet_mode
        # Success messages are handled within install_completion based on quiet_mode
        # No need to print additional messages here unless specifically required
        # if not quiet_mode:
        #     console.print(f"[success]'{command_name}' command completed successfully.[/success]")
    except Exception as e:
        # Use the centralized error handler
        handle_error(e, command_name, quiet_mode)
        # Do not return anything, as the callback expects None or a tuple


@cli.command("setup")
@click.pass_context
def setup_cmd(ctx: click.Context) -> None:
    """Run the interactive setup utility and install shell completion."""
    command_name = "setup"
    quiet_mode = ctx.obj.get("quiet", False)

    try:
        install_completion(quiet=quiet_mode)
        _run_setup_utility()
        if not quiet_mode:
            console.print("[success]Setup completed. Restart your shell or source your RC file to apply changes.[/success]")
    except Exception as exc:
        handle_error(exc, command_name, quiet_mode)

=======
from .preprocess_main import preprocess_main
from .construct_paths import construct_paths
from .fix_verification_main import fix_verification_main
from .core.errors import console
from .install_completion import install_completion
from .core.utils import _should_show_onboarding_reminder
from .core.cli import process_commands
import subprocess
>>>>>>> 7f1210bb

if __name__ == "__main__":
    cli()<|MERGE_RESOLUTION|>--- conflicted
+++ resolved
@@ -30,1776 +30,6 @@
 from .bug_main import bug_main
 from .crash_main import crash_main
 from .trace_main import trace_main
-<<<<<<< HEAD
-from .track_cost import track_cost
-from .update_main import update_main
-from . import template_registry
-
-
-# --- Initialize Rich Console ---
-# Define a custom theme for consistent styling
-custom_theme = Theme({
-    "info": "cyan",
-    "warning": "yellow",
-    "error": "bold red",
-    "success": "green",
-    "path": "dim blue",
-    "command": "bold magenta",
-})
-console = Console(theme=custom_theme)
-
-# --- Helper Function for Error Handling ---
-def handle_error(exception: Exception, command_name: str, quiet: bool):
-    """Prints error messages using Rich console.""" # Modified docstring
-    if not quiet:
-        console.print(f"[error]Error during '{command_name}' command:[/error]", style="error")
-        if isinstance(exception, FileNotFoundError):
-            console.print(f"  [error]File not found:[/error] {exception}", style="error")
-        elif isinstance(exception, (ValueError, IOError)):
-            console.print(f"  [error]Input/Output Error:[/error] {exception}", style="error")
-        elif isinstance(exception, click.UsageError): # Handle Click usage errors explicitly if needed
-             console.print(f"  [error]Usage Error:[/error] {exception}", style="error")
-             # click.UsageError should typically exit with 2, but we are handling it.
-        elif isinstance(exception, MarkupError):
-            console.print("  [error]Markup Error:[/error] Invalid Rich markup encountered.", style="error")
-            # Print the error message safely escaped
-            console.print(escape(str(exception)))
-        else:
-            console.print(f"  [error]An unexpected error occurred:[/error] {exception}", style="error")
-    # Do NOT re-raise e here. Let the command function return None.
-
-
-def _first_pending_command(ctx: click.Context) -> Optional[str]:
-    """Return the first subcommand scheduled for this invocation."""
-    for arg in ctx.protected_args:
-        if not arg.startswith("-"):
-            return arg
-    return None
-
-
-def _api_env_exists() -> bool:
-    """Check whether the ~/.pdd/api-env file exists."""
-    return (Path.home() / ".pdd" / "api-env").exists()
-
-
-def _completion_installed() -> bool:
-    """Check if the shell RC file already sources the PDD completion script."""
-    shell = get_current_shell()
-    rc_path = get_shell_rc_path(shell) if shell else None
-    if not rc_path:
-        return False
-
-    try:
-        content = Path(rc_path).read_text(encoding="utf-8")
-    except (OSError, UnicodeDecodeError):
-        return False
-
-    return "PDD CLI completion" in content or "pdd_completion" in content
-
-
-def _project_has_local_configuration() -> bool:
-    """Detect project-level env configuration that should suppress reminders."""
-    cwd = Path.cwd()
-
-    env_file = cwd / ".env"
-    if env_file.exists():
-        try:
-            env_content = env_file.read_text(encoding="utf-8")
-        except (OSError, UnicodeDecodeError):
-            env_content = ""
-        if any(token in env_content for token in ("OPENAI_API_KEY=", "GOOGLE_API_KEY=", "ANTHROPIC_API_KEY=")):
-            return True
-
-    project_pdd_dir = cwd / ".pdd"
-    if project_pdd_dir.exists():
-        return True
-
-    return False
-
-
-def _should_show_onboarding_reminder(ctx: click.Context) -> bool:
-    """Determine whether to display the onboarding reminder banner."""
-    suppress = os.getenv("PDD_SUPPRESS_SETUP_REMINDER", "").lower()
-    if suppress in {"1", "true", "yes"}:
-        return False
-
-    first_command = _first_pending_command(ctx)
-    if first_command == "setup":
-        return False
-
-    if _api_env_exists():
-        return False
-
-    if _project_has_local_configuration():
-        return False
-
-    if _completion_installed():
-        return False
-
-    return True
-
-
-def _run_setup_utility() -> None:
-    """Execute the interactive setup utility script."""
-    result = subprocess.run([sys.executable, "-m", "pdd.setup_tool"])
-    if result.returncode not in (0, None):
-        raise RuntimeError(f"Setup utility exited with status {result.returncode}")
-
-
-class PDDCLI(click.Group):
-    """Custom Click Group that adds a Generate Suite section to root help."""
-
-    def format_help(self, ctx: click.Context, formatter: click.HelpFormatter) -> None:
-        self.format_usage(ctx, formatter)
-        with formatter.section("Generate Suite (related commands)"):
-            formatter.write_dl([
-                ("generate", "Create runnable code from a prompt file."),
-                ("test",     "Generate or enhance unit tests for a code file."),
-                ("example",  "Generate example code from a prompt and implementation."),
-            ])
-        formatter.write(
-            "Use `pdd generate --help` for details on this suite and common global flags.\n"
-        )
-
-        self.format_options(ctx, formatter)
-
-
-# --- Main CLI Group ---
-@click.group(
-    cls=PDDCLI,
-    invoke_without_command=True,
-    help="PDD (Prompt-Driven Development) Command Line Interface.",
-)
-@click.option(
-    "--force",
-    is_flag=True,
-    default=False,
-    help="Overwrite existing files without asking for confirmation (commonly used with 'sync' to update generated outputs).",
-)
-@click.option(
-    "--strength",
-    type=click.FloatRange(0.0, 1.0),
-    default=DEFAULT_STRENGTH,
-    show_default=True,
-    help="Set the strength of the AI model (0.0 to 1.0).",
-)
-@click.option(
-    "--temperature",
-    type=click.FloatRange(0.0, 2.0), # Allow higher temperatures if needed
-    default=0.0,
-    show_default=True,
-    help="Set the temperature of the AI model.",
-)
-@click.option(
-    "--time",
-    type=click.FloatRange(0.0, 1.0),
-    default=None,
-    show_default=True,
-    help="Controls reasoning allocation for LLMs (0.0-1.0). Uses DEFAULT_TIME if None.",
-)
-@click.option(
-    "--verbose",
-    is_flag=True,
-    default=False,
-    help="Increase output verbosity for more detailed information.",
-)
-@click.option(
-    "--quiet",
-    is_flag=True,
-    default=False,
-    help="Decrease output verbosity for minimal information.",
-)
-@click.option(
-    "--output-cost",
-    type=click.Path(dir_okay=False, writable=True),
-    default=None,
-    help="Enable cost tracking and output a CSV file with usage details.",
-)
-@click.option(
-    "--review-examples",
-    is_flag=True,
-    default=False,
-    help="Review and optionally exclude few-shot examples before command execution.",
-)
-@click.option(
-    "--local",
-    is_flag=True,
-    default=False,
-    help="Run commands locally instead of in the cloud.",
-)
-@click.option(
-    "--context",
-    "context_override",
-    type=str,
-    default=None,
-    help="Override automatic context detection and use the specified .pddrc context.",
-)
-@click.option(
-    "--list-contexts",
-    "list_contexts",
-    is_flag=True,
-    default=False,
-    help="List available contexts from .pddrc and exit.",
-)
-@click.version_option(version=__version__, package_name="pdd-cli")
-@click.pass_context
-def cli(
-    ctx: click.Context,
-    force: bool,
-    strength: float,
-    temperature: float,
-    verbose: bool,
-    quiet: bool,
-    output_cost: Optional[str],
-    review_examples: bool,
-    local: bool,
-    time: Optional[float], # Type hint is Optional[float]
-    context_override: Optional[str],
-    list_contexts: bool,
-):
-    """
-    Main entry point for the PDD CLI. Handles global options and initializes context.
-    """
-    # Ensure PDD_PATH is set before any commands run
-    get_local_pdd_path()
-    
-    ctx.ensure_object(dict)
-    ctx.obj["force"] = force
-    ctx.obj["strength"] = strength
-    ctx.obj["temperature"] = temperature
-    ctx.obj["verbose"] = verbose
-    ctx.obj["quiet"] = quiet
-    ctx.obj["output_cost"] = output_cost
-    ctx.obj["review_examples"] = review_examples
-    ctx.obj["local"] = local
-    # Use DEFAULT_TIME if time is not provided
-    ctx.obj["time"] = time if time is not None else DEFAULT_TIME
-    # Persist context override for downstream calls
-    ctx.obj["context"] = context_override
-
-    # Suppress verbose if quiet is enabled
-    if quiet:
-        ctx.obj["verbose"] = False
-
-    # Warn users who have not completed interactive setup unless they are running it now
-    if _should_show_onboarding_reminder(ctx):
-        console.print(
-            "[warning]Complete onboarding with `pdd setup` to install tab completion and configure API keys.[/warning]"
-        )
-        ctx.obj["reminder_shown"] = True
-
-    # If --list-contexts is provided, print and exit before any other actions
-    if list_contexts:
-        try:
-            names = list_available_contexts()
-        except Exception as exc:
-            # Surface config errors as usage errors
-            raise click.UsageError(f"Failed to load .pddrc: {exc}")
-        # Print one per line; avoid Rich formatting for portability
-        for name in names:
-            click.echo(name)
-        ctx.exit(0)
-
-    # Optional early validation for --context
-    if context_override:
-        try:
-            names = list_available_contexts()
-        except Exception as exc:
-            # If .pddrc is malformed, propagate as usage error
-            raise click.UsageError(f"Failed to load .pddrc: {exc}")
-        if context_override not in names:
-            raise click.UsageError(
-                f"Unknown context '{context_override}'. Available contexts: {', '.join(names)}"
-            )
-
-    # Perform auto-update check unless disabled
-    if os.getenv("PDD_AUTO_UPDATE", "true").lower() != "false":
-        try:
-            if not quiet:
-                console.print("[info]Checking for updates...[/info]")
-            # Removed quiet=quiet argument as it caused TypeError
-            auto_update()
-        except Exception as exception:  # Using more descriptive name
-            if not quiet:
-                console.print(
-                    f"[warning]Auto-update check failed:[/warning] {exception}", 
-                    style="warning"
-                )
-
-    # If no subcommands were provided, show help and exit gracefully
-    if ctx.invoked_subcommand is None and not ctx.protected_args:
-        if not quiet:
-            console.print("[info]Run `pdd --help` for usage or `pdd setup` to finish onboarding.[/info]")
-        click.echo(ctx.get_help())
-        ctx.exit(0)
-
-# --- Result Callback for Command Execution Summary ---
-@cli.result_callback()
-@click.pass_context
-def process_commands(ctx: click.Context, results: List[Optional[Tuple[Any, float, str]]], **kwargs):
-    """
-    Processes results returned by executed commands and prints a summary.
-    Receives a list of tuples, typically (result, cost, model_name),
-    or None from each command function.
-    """
-    total_cost = 0.0
-    # Get Click's invoked subcommands attribute first
-    invoked_subcommands = getattr(ctx, 'invoked_subcommands', [])
-    # If Click didn't provide it (common in real runs), fall back to the list
-    # tracked on ctx.obj by @track_cost — but avoid doing this during pytest
-    # so unit tests continue to assert the "Unknown Command" output.
-    if not invoked_subcommands:
-        import os as _os
-        if not _os.environ.get('PYTEST_CURRENT_TEST'):
-            try:
-                if ctx.obj and isinstance(ctx.obj, dict):
-                    invoked_subcommands = ctx.obj.get('invoked_subcommands', []) or []
-            except Exception:
-                invoked_subcommands = []
-    # Normalize results: Click may pass a single return value (e.g., a 3-tuple)
-    # rather than a list of results. Wrap single 3-tuples so we treat them as
-    # one step in the summary instead of three separate items.
-    if results is None:
-        normalized_results: List[Any] = []
-    elif isinstance(results, list):
-        normalized_results = results
-    elif isinstance(results, tuple) and len(results) == 3:
-        normalized_results = [results]
-    else:
-        # Fallback: wrap any other scalar/iterable as a single result
-        normalized_results = [results]
-
-    num_commands = len(invoked_subcommands)
-    num_results = len(normalized_results)  # Number of results actually received
-
-    if not ctx.obj.get("quiet"):
-        console.print("\n[info]--- Command Execution Summary ---[/info]")
-
-    for i, result_tuple in enumerate(normalized_results):
-        # Use the retrieved subcommand name (might be "Unknown Command X" in tests)
-        command_name = invoked_subcommands[i] if i < num_commands else f"Unknown Command {i+1}"
-
-        # Check if the command failed (returned None)
-        if result_tuple is None:
-            if not ctx.obj.get("quiet"):
-                # Check if it was install_completion (which normally returns None)
-                if command_name == "install_completion":
-                    console.print(f"  [info]Step {i+1} ({command_name}):[/info] Command completed.")
-                # If command name is unknown, and it might be install_completion which prints its own status
-                elif command_name.startswith("Unknown Command"):
-                    console.print(f"  [info]Step {i+1} ({command_name}):[/info] Command executed (see output above for status details).")
-                # Check if it was preprocess (which returns a dummy tuple on success)
-                # This case handles actual failure for preprocess
-                elif command_name == "preprocess":
-                    console.print(f"  [error]Step {i+1} ({command_name}):[/error] Command failed.")
-                else:
-                    console.print(f"  [error]Step {i+1} ({command_name}):[/error] Command failed.")
-        # Check if the result is the expected tuple structure from @track_cost or preprocess success
-        elif isinstance(result_tuple, tuple) and len(result_tuple) == 3:
-            _result_data, cost, model_name = result_tuple
-            total_cost += cost
-            if not ctx.obj.get("quiet"):
-                # Special handling for preprocess success message (check actual command name)
-                actual_command_name = invoked_subcommands[i] if i < num_commands else None # Get actual name if possible
-                if actual_command_name == "preprocess" and cost == 0.0 and model_name == "local":
-                    console.print(f"  [info]Step {i+1} ({command_name}):[/info] Command completed (local).")
-                else:
-                    # Generic output using potentially "Unknown Command" name
-                    console.print(f"  [info]Step {i+1} ({command_name}):[/info] Cost: ${cost:.6f}, Model: {model_name}")
-        else:
-            # Handle unexpected return types if necessary
-            if not ctx.obj.get("quiet"):
-                # Provide more detail on the unexpected type
-                console.print(f"  [warning]Step {i+1} ({command_name}):[/warning] Unexpected result format: {type(result_tuple).__name__} - {str(result_tuple)[:50]}...")
-
-
-    if not ctx.obj.get("quiet"):
-        # Only print total cost if at least one command potentially contributed cost
-        if any(res is not None and isinstance(res, tuple) and len(res) == 3 for res in normalized_results):
-            console.print(f"[info]Total Estimated Cost:[/info] ${total_cost:.6f}")
-        # Indicate if the chain might have been incomplete due to errors
-        if num_results < num_commands and not all(res is None for res in results): # Avoid printing if all failed
-            console.print("[warning]Note: Chain may have terminated early due to errors.[/warning]")
-        console.print("[info]-------------------------------------[/info]")
-
-
-# --- Templates Command Group ---
-@click.group(name="templates")
-def templates_group():
-    """Manage packaged and project templates."""
-    pass
-
-
-@templates_group.command("list")
-@click.option("--json", "as_json", is_flag=True, help="Output as JSON")
-@click.option("--filter", "filter_tag", type=str, default=None, help="Filter by tag")
-def templates_list(as_json: bool, filter_tag: Optional[str]):
-    try:
-        items = template_registry.list_templates(filter_tag)
-        if as_json:
-            import json as _json
-            click.echo(_json.dumps(items, indent=2))
-        else:
-            if not items:
-                console.print("[info]No templates found.[/info]")
-                return
-            console.print("[info]Available Templates:[/info]")
-            for it in items:
-                # Print the template name on its own line to avoid Rich wrapping
-                name_line = Text(f"- {it['name']}", style="bold", no_wrap=True)
-                console.print(name_line)
-                # Print details on the next line(s) with a small indent; wrapping is fine here
-                version = it.get("version", "")
-                description = it.get("description", "")
-                tags = ", ".join(it.get("tags", []))
-                details_parts = []
-                if version:
-                    details_parts.append(f"({version})")
-                if description:
-                    details_parts.append(description)
-                if tags:
-                    details_parts.append(f"[{tags}]")
-                if details_parts:
-                    console.print("  " + " — ".join(details_parts))
-    except Exception as e:
-        handle_error(e, "templates list", False)
-
-
-@templates_group.command("show")
-@click.argument("name", type=str)
-def templates_show(name: str):
-    try:
-        data = template_registry.show_template(name)
-        summary = data.get("summary", {})
-
-        def _render_key_value_table(title: Optional[str], items: List[Tuple[str, Any]], *, highlight_path: bool = False):
-            """Render a 2-column Rich table for key/value pairs."""
-
-            table = Table(show_header=False, box=box.SIMPLE, expand=True)
-            table.add_column("Field", style="info", no_wrap=True)
-            table.add_column("Value", overflow="fold")
-
-            added_rows = False
-            for label, value in items:
-                if value in (None, "", [], {}):
-                    continue
-                if isinstance(value, (list, tuple)):
-                    value_str = ", ".join(str(v) for v in value)
-                else:
-                    value_str = str(value)
-
-                if highlight_path and label.lower() == "path":
-                    value_markup = f"[path]{escape(value_str)}[/path]"
-                else:
-                    value_markup = escape(value_str)
-
-                table.add_row(label, value_markup)
-                added_rows = True
-
-            if added_rows:
-                if title:
-                    console.print(f"[info]{title}[/info]")
-                console.print(table)
-
-        summary_items = [
-            ("Name", summary.get("name")),
-            ("Description", summary.get("description")),
-            ("Version", summary.get("version")),
-            ("Tags", summary.get("tags", [])),
-            ("Language", summary.get("language")),
-            ("Output", summary.get("output")),
-            ("Path", summary.get("path")),
-        ]
-        _render_key_value_table("Template Summary:", summary_items, highlight_path=True)
-
-        if data.get("variables"):
-            console.print("\n[info]Variables:[/info]")
-            variables_table = Table(box=box.SIMPLE_HEAD, show_lines=False, expand=True)
-            variables_table.add_column("Name", style="bold", no_wrap=True)
-            variables_table.add_column("Required", style="info", no_wrap=True)
-            variables_table.add_column("Type", no_wrap=True)
-            variables_table.add_column("Description", overflow="fold")
-            variables_table.add_column("Default/Examples", overflow="fold")
-
-            for var_name, var_meta in data["variables"].items():
-                required = var_meta.get("required")
-                if required is True:
-                    required_str = "Yes"
-                elif required is False:
-                    required_str = "No"
-                else:
-                    required_str = "-"
-
-                var_type = escape(str(var_meta.get("type", "-")))
-                description = escape(str(var_meta.get("description", "")))
-
-                default_parts: List[str] = []
-                default_value = var_meta.get("default")
-                if default_value not in (None, ""):
-                    default_parts.append(f"default: {default_value}")
-
-                examples_value = var_meta.get("examples")
-                if examples_value:
-                    if isinstance(examples_value, (list, tuple)):
-                        examples_str = ", ".join(str(example) for example in examples_value)
-                    else:
-                        examples_str = str(examples_value)
-                    default_parts.append(f"examples: {examples_str}")
-
-                example_paths_value = var_meta.get("example_paths")
-                if example_paths_value:
-                    if isinstance(example_paths_value, (list, tuple)):
-                        example_paths_str = ", ".join(str(example) for example in example_paths_value)
-                    else:
-                        example_paths_str = str(example_paths_value)
-                    default_parts.append(f"paths: {example_paths_str}")
-
-                default_examples = "\n".join(default_parts) if default_parts else "-"
-
-                variables_table.add_row(
-                    escape(str(var_name)),
-                    required_str,
-                    var_type,
-                    description,
-                    escape(default_examples),
-                )
-
-            console.print(variables_table)
-
-        if data.get("usage"):
-            console.print("\n[info]Usage:[/info]")
-            usage = data["usage"]
-            if isinstance(usage, dict):
-                for group_name, entries in usage.items():
-                    console.print(f"[bold]{escape(str(group_name))}[/bold]")
-                    usage_table = Table(box=box.SIMPLE, show_lines=False, expand=True)
-                    usage_table.add_column("Name", style="bold", no_wrap=True)
-                    usage_table.add_column("Command", overflow="fold")
-
-                    if isinstance(entries, (list, tuple)):
-                        iterable_entries = entries
-                    else:
-                        iterable_entries = [entries]
-
-                    for entry in iterable_entries:
-                        if isinstance(entry, dict):
-                            name_value = escape(str(entry.get("name", "")))
-                            command_value = escape(str(entry.get("command", "")))
-                        else:
-                            name_value = "-"
-                            command_value = escape(str(entry))
-                        usage_table.add_row(name_value, f"[command]{command_value}[/command]")
-
-                    if usage_table.row_count:
-                        console.print(usage_table)
-            else:
-                console.print(usage)
-
-        if data.get("discover"):
-            console.print("\n[info]Discover:[/info]")
-            discover = data["discover"]
-            if isinstance(discover, dict):
-                discover_items = [(str(key), value) for key, value in discover.items()]
-                _render_key_value_table(None, discover_items)
-            else:
-                console.print(discover)
-        if data.get("output_schema"):
-            console.print("\n[info]Output Schema:[/info]")
-            try:
-                import json as _json
-                console.print(_json.dumps(data["output_schema"], indent=2))
-            except Exception:
-                console.print(str(data["output_schema"]))
-        if data.get("notes"):
-            console.print("\n[info]Notes:[/info]")
-            console.print(data["notes"])  # plain text
-    except Exception as e:
-        handle_error(e, "templates show", False)
-
-
-@templates_group.command("copy")
-@click.argument("name", type=str)
-@click.option("--to", "dest_dir", type=click.Path(file_okay=False), required=True)
-def templates_copy(name: str, dest_dir: str):
-    try:
-        dest = template_registry.copy_template(name, dest_dir)
-        console.print(f"[success]Copied to:[/success] {dest}")
-    except Exception as e:
-        handle_error(e, "templates copy", False)
-
-
-# Register the templates group with the main CLI.
-# Click disallows attaching a MultiCommand to a chained group via add_command,
-# so insert directly into the commands mapping after cli is defined.
-cli.commands["templates"] = templates_group
-
-
-# --- Custom Click Command Classes ---
-
-
-class GenerateCommand(click.Command):
-    """Ensure help shows PROMPT_FILE as required even when validated at runtime."""
-
-    def collect_usage_pieces(self, ctx: click.Context) -> List[str]:
-        pieces = super().collect_usage_pieces(ctx)
-        return ["PROMPT_FILE" if piece == "[PROMPT_FILE]" else piece for piece in pieces]
-
-
-# --- Command Definitions ---
-
-@cli.command("generate", cls=GenerateCommand)
-@click.argument("prompt_file", required=False, type=click.Path(exists=True, dir_okay=False))
-@click.option(
-    "--output",
-    type=click.Path(writable=True),
-    default=None,
-    help="Specify where to save the generated code (file or directory).",
-)
-@click.option(
-    "--original-prompt",
-    "original_prompt_file_path",
-    type=click.Path(exists=True, dir_okay=False),
-    default=None,
-    help="Path to the original prompt file for incremental generation.",
-)
-@click.option(
-    "--incremental",
-    "incremental_flag",
-    is_flag=True,
-    default=False,
-    help="Force incremental patching even if changes are significant (requires existing output).",
-)
-@click.option(
-    "-e",
-    "--env",
-    "env_kv",
-    multiple=True,
-    help="Set template variable (KEY=VALUE) or read KEY from env",
-)
-@click.option(
-    "--template",
-    "template_name",
-    type=str,
-    default=None,
-    help="Use a packaged/project template by name (e.g., architecture/architecture_json)",
-)
-@click.option(
-    "--unit-test",
-    "unit_test_file",
-    type=click.Path(exists=True, dir_okay=False),
-    default=None,
-    help="Path to a unit test file to include in the prompt.",
-)
-@click.option(
-    "--exclude-tests",
-    "exclude_tests",
-    is_flag=True,
-    default=False,
-    help="Do not automatically include test files found in the default tests directory.",
-)
-@click.pass_context
-@track_cost
-def generate(
-    ctx: click.Context,
-    prompt_file: Optional[str],
-    output: Optional[str],
-    original_prompt_file_path: Optional[str],
-    incremental_flag: bool,
-    env_kv: Tuple[str, ...],
-    template_name: Optional[str],
-    unit_test_file: Optional[str],
-    exclude_tests: bool,
-) -> Optional[Tuple[str, float, str]]:
-    """
-    Generate code from a prompt file.
-
-       \b
-    Related commands:
-      test      Generate unit tests for a prompt.
-      example   Generate example code for a prompt.
-
-    \b
-    Note:
-      Global options (for example ``--force``, ``--temperature``, ``--time``)
-      can be placed either before or after the subcommand. For example:
-
-        pdd generate my.prompt --force --temperature 0.5
-    """
-    try:
-        # Resolve template to a prompt path when requested
-        if template_name and prompt_file:
-            raise click.UsageError("Provide either --template or a PROMPT_FILE path, not both.")
-        if template_name:
-            try:
-                from . import template_registry as _tpl
-                meta = _tpl.load_template(template_name)
-                prompt_file = meta.get("path")
-                if not prompt_file:
-                    raise click.UsageError(f"Template '{template_name}' did not return a valid path")
-            except Exception as e:
-                raise click.UsageError(f"Failed to load template '{template_name}': {e}")
-        if not template_name and not prompt_file:
-            raise click.UsageError("Missing PROMPT_FILE. To use a template, pass --template NAME instead.")
-        # Parse -e/--env arguments into a dict
-        env_vars: Dict[str, str] = {}
-        import os as _os
-        for item in env_kv or ():
-            if "=" in item:
-                key, value = item.split("=", 1)
-                key = key.strip()
-                if key:
-                    env_vars[key] = value
-            else:
-                key = item.strip()
-                if key:
-                    val = _os.environ.get(key)
-                    if val is not None:
-                        env_vars[key] = val
-                    else:
-                        if ctx.obj.get("verbose") and not ctx.obj.get("quiet"):
-                            console.print(f"[warning]-e {key} not found in environment; skipping[/warning]")
-        generated_code, incremental, total_cost, model_name = code_generator_main(
-            ctx=ctx,
-            prompt_file=prompt_file,  # resolved template path or user path
-            output=output,
-            original_prompt_file_path=original_prompt_file_path,
-            force_incremental_flag=incremental_flag,
-            env_vars=env_vars or None,
-            unit_test_file=unit_test_file,
-            exclude_tests=exclude_tests,
-        )
-        return generated_code, total_cost, model_name
-    except Exception as exception:
-        handle_error(exception, "generate", ctx.obj.get("quiet", False))
-        return None
-
-
-@cli.command("example")
-@click.argument("prompt_file", type=click.Path(exists=True, dir_okay=False))
-@click.argument("code_file", type=click.Path(exists=True, dir_okay=False))
-@click.option(
-    "--output",
-    type=click.Path(writable=True),
-    default=None,
-    help="Specify where to save the generated example code (file or directory).",
-)
-@click.pass_context
-@track_cost
-def example(
-    ctx: click.Context, 
-    prompt_file: str, 
-    code_file: str, 
-    output: Optional[str]
-) -> Optional[Tuple[str, float, str]]:
-    """Generate example code for a given prompt and implementation."""
-    try:
-        example_code, total_cost, model_name = context_generator_main(
-            ctx=ctx,
-            prompt_file=prompt_file,
-            code_file=code_file,
-            output=output,
-        )
-        return example_code, total_cost, model_name
-    except Exception as exception:
-        handle_error(exception, "example", ctx.obj.get("quiet", False))
-        return None
-
-
-@cli.command("test")
-@click.argument("prompt_file", type=click.Path(exists=True, dir_okay=False))
-@click.argument("code_file", type=click.Path(exists=True, dir_okay=False))
-@click.option(
-    "--output",
-    type=click.Path(writable=True),
-    default=None,
-    help="Specify where to save the generated test file (file or directory).",
-)
-@click.option(
-    "--language", 
-    type=str, 
-    default=None, 
-    help="Specify the programming language."
-)
-@click.option(
-    "--coverage-report",
-    type=click.Path(exists=True, dir_okay=False),
-    default=None,
-    help="Path to the coverage report file for existing tests.",
-)
-@click.option(
-    "--existing-tests",
-    type=click.Path(exists=True, dir_okay=False),
-    default=None,
-    help="Path to the existing unit test file.",
-)
-@click.option(
-    "--target-coverage",
-    type=click.FloatRange(0.0, 100.0),
-    default=None,  # Use None, default handled in cmd_test_main or env var
-    help="Desired code coverage percentage (default: 10.0 or PDD_TEST_COVERAGE_TARGET).",
-)
-@click.option(
-    "--merge",
-    is_flag=True,
-    default=False,
-    help="Merge new tests with existing test file instead of creating a separate file.",
-)
-@click.pass_context
-@track_cost
-def test(
-    ctx: click.Context,
-    prompt_file: str,
-    code_file: str,
-    output: Optional[str],
-    language: Optional[str],
-    coverage_report: Optional[str],
-    existing_tests: Optional[str],
-    target_coverage: Optional[float],
-    merge: bool,
-) -> Optional[Tuple[str, float, str]]:
-    """Generate unit tests for a given prompt and implementation."""
-    try:
-        test_code, total_cost, model_name = cmd_test_main(
-            ctx=ctx,
-            prompt_file=prompt_file,
-            code_file=code_file,
-            output=output,
-            language=language,
-            coverage_report=coverage_report,
-            existing_tests=existing_tests,
-            target_coverage=target_coverage,
-            merge=merge,
-        )
-        return test_code, total_cost, model_name
-    except Exception as exception:
-        handle_error(exception, "test", ctx.obj.get("quiet", False))
-        return None
-
-
-@cli.command("preprocess")
-@click.argument("prompt_file", type=click.Path(exists=True, dir_okay=False))
-@click.option(
-    "--output",
-    type=click.Path(writable=True),
-    default=None,
-    help="Specify where to save the preprocessed prompt file (file or directory).",
-)
-@click.option(
-    "--xml",
-    is_flag=True,
-    default=False,
-    help="Insert XML delimiters for structure (minimal preprocessing).",
-)
-@click.option(
-    "--recursive",
-    is_flag=True,
-    default=False,
-    help="Recursively preprocess includes.",
-)
-@click.option(
-    "--double",
-    is_flag=True,
-    default=False,
-    help="Double curly brackets.",
-)
-@click.option(
-    "--exclude",
-    multiple=True,
-    default=None,
-    help="List of keys to exclude from curly bracket doubling.",
-)
-@click.pass_context
-# No @track_cost as preprocessing is local, but return dummy tuple for callback
-def preprocess(
-    ctx: click.Context,
-    prompt_file: str,
-    output: Optional[str],
-    xml: bool,
-    recursive: bool,
-    double: bool,
-    exclude: Optional[Tuple[str, ...]],
-) -> Optional[Tuple[str, float, str]]:
-    """Preprocess a prompt file to prepare it for LLM use."""
-    try:
-        # Since preprocess is a local operation, we don't track cost
-        # But we need to return a tuple in the expected format for result callback
-        result = preprocess_main(
-            ctx=ctx,
-            prompt_file=prompt_file,
-            output=output,
-            xml=xml,
-            recursive=recursive,
-            double=double,
-            exclude=list(exclude) if exclude else [],
-        )
-        
-        # Handle the result from preprocess_main
-        if result is None:
-            # If preprocess_main returns None, still return a dummy tuple for the callback
-            return "", 0.0, "local"
-        else:
-            # Unpack the return value from preprocess_main
-            processed_prompt, total_cost, model_name = result
-            return processed_prompt, total_cost, model_name
-    except Exception as exception:
-        handle_error(exception, "preprocess", ctx.obj.get("quiet", False))
-        return None
-
-
-@cli.command("fix")
-@click.argument("prompt_file", type=click.Path(exists=True, dir_okay=False))
-@click.argument("code_file", type=click.Path(exists=True, dir_okay=False))
-@click.argument("unit_test_file", type=click.Path(exists=True, dir_okay=False))
-@click.argument("error_file", type=click.Path(dir_okay=False))  # Allow non-existent for loop mode
-@click.option(
-    "--output-test",
-    type=click.Path(writable=True),
-    default=None,
-    help="Specify where to save the fixed unit test file (file or directory).",
-)
-@click.option(
-    "--output-code",
-    type=click.Path(writable=True),
-    default=None,
-    help="Specify where to save the fixed code file (file or directory).",
-)
-@click.option(
-    "--output-results",
-    type=click.Path(writable=True),
-    default=None,
-    help="Specify where to save the results log (file or directory).",
-)
-@click.option(
-    "--loop", 
-    is_flag=True, 
-    default=False, 
-    help="Enable iterative fixing process."
-)
-@click.option(
-    "--verification-program",
-    type=click.Path(exists=True, dir_okay=False),
-    default=None,
-    help="Path to a Python program that verifies the fix.",
-)
-@click.option(
-    "--max-attempts",
-    type=int,
-    default=3,
-    show_default=True,
-    help="Maximum number of fix attempts.",
-)
-@click.option(
-    "--budget",
-    type=float,
-    default=5.0,
-    show_default=True,
-    help="Maximum cost allowed for the fixing process.",
-)
-@click.option(
-    "--auto-submit",
-    is_flag=True,
-    default=False,
-    help="Automatically submit the example if all unit tests pass.",
-)
-@click.option( 
-    "--agentic-fallback/--no-agentic-fallback",
-    is_flag=True,
-    default=True,
-    help="Enable agentic fallback if the primary fix mechanism fails.",
-)
-@click.pass_context
-@track_cost
-def fix(
-    ctx: click.Context,
-    prompt_file: str,
-    code_file: str,
-    unit_test_file: str,
-    error_file: str,
-    output_test: Optional[str],
-    output_code: Optional[str],
-    output_results: Optional[str],
-    loop: bool,
-    verification_program: Optional[str],
-    max_attempts: int,
-    budget: float,
-    auto_submit: bool,
-    agentic_fallback: bool,
-) -> Optional[Tuple[Dict[str, Any], float, str]]:
-    """Fix code based on a prompt and unit test errors."""
-    try:
-        # The actual logic is in fix_main
-        success, fixed_unit_test, fixed_code, attempts, total_cost, model_name = fix_main(
-            ctx=ctx,
-            prompt_file=prompt_file,
-            code_file=code_file,
-            unit_test_file=unit_test_file,
-            error_file=error_file,
-            output_test=output_test,
-            output_code=output_code,
-            output_results=output_results,
-            loop=loop,
-            verification_program=verification_program,
-            max_attempts=max_attempts,
-            budget=budget,
-            auto_submit=auto_submit,
-            agentic_fallback=agentic_fallback,
-        )
-        result = {
-            "success": success,
-            "fixed_unit_test": fixed_unit_test,
-            "fixed_code": fixed_code,
-            "attempts": attempts,
-        }
-        return result, total_cost, model_name
-    except Exception as exception:
-        handle_error(exception, "fix", ctx.obj.get("quiet", False))
-        return None
-
-
-@cli.command("split")
-@click.argument("input_prompt", type=click.Path(exists=True, dir_okay=False))
-@click.argument("input_code", type=click.Path(exists=True, dir_okay=False))
-@click.argument("example_code", type=click.Path(exists=True, dir_okay=False))
-@click.option(
-    "--output-sub",
-    type=click.Path(writable=True),
-    default=None,
-    help="Specify where to save the generated sub-prompt file (file or directory).",
-)
-@click.option(
-    "--output-modified",
-    type=click.Path(writable=True),
-    default=None,
-    help="Specify where to save the modified prompt file (file or directory).",
-)
-@click.pass_context
-@track_cost
-def split(
-    ctx: click.Context,
-    input_prompt: str,
-    input_code: str,
-    example_code: str,
-    output_sub: Optional[str],
-    output_modified: Optional[str],
-) -> Optional[Tuple[Dict[str, str], float, str]]: # Modified return type
-    """Split large complex prompt files into smaller ones."""
-    quiet = ctx.obj.get("quiet", False)
-    command_name = "split"
-    try:
-        result_data, total_cost, model_name = split_main(
-            ctx=ctx,
-            input_prompt_file=input_prompt,
-            input_code_file=input_code,
-            example_code_file=example_code,
-            output_sub=output_sub,
-            output_modified=output_modified,
-        )
-        return result_data, total_cost, model_name
-    except Exception as e:
-        handle_error(e, command_name, quiet)
-        return None # Return None on failure
-
-
-@cli.command("change")
-@click.argument("change_prompt_file", type=click.Path(exists=True, dir_okay=False))
-@click.argument("input_code", type=click.Path(exists=True)) # Can be file or dir
-@click.argument("input_prompt_file", type=click.Path(exists=True, dir_okay=False), required=False)
-@click.option(
-    "--budget",
-    type=float,
-    default=5.0,
-    show_default=True,
-    help="Maximum cost allowed for the change process.",
-)
-@click.option(
-    "--output",
-    type=click.Path(writable=True),
-    default=None,
-    help="Specify where to save the modified prompt file (file or directory).",
-)
-@click.option(
-    "--csv",
-    "use_csv",
-    is_flag=True,
-    default=False,
-    help="Use a CSV file for batch change prompts.",
-)
-@click.pass_context
-@track_cost
-def change(
-    ctx: click.Context,
-    change_prompt_file: str,
-    input_code: str,
-    input_prompt_file: Optional[str],
-    output: Optional[str],
-    use_csv: bool,
-    budget: float,
-) -> Optional[Tuple[str | Dict, float, str]]: # Modified return type
-    """Modify prompt(s) based on change instructions."""
-    quiet = ctx.obj.get("quiet", False)
-    command_name = "change"
-    try:
-        # --- ADD VALIDATION LOGIC HERE ---
-        input_code_path = Path(input_code) # Convert to Path object
-        if use_csv:
-            if not input_code_path.is_dir():
-                raise click.UsageError("INPUT_CODE must be a directory when using --csv.")
-            if input_prompt_file:
-                raise click.UsageError("Cannot use --csv and specify an INPUT_PROMPT_FILE simultaneously.")
-        else: # Not using CSV
-            if not input_prompt_file:
-                 # This check might be better inside change_main, but can be here too
-                 raise click.UsageError("INPUT_PROMPT_FILE is required when not using --csv.")
-            if not input_code_path.is_file():
-                 # This check might be better inside change_main, but can be here too
-                 raise click.UsageError("INPUT_CODE must be a file when not using --csv.")
-        # --- END VALIDATION LOGIC ---
-
-        result_data, total_cost, model_name = change_main(
-            ctx=ctx,
-            change_prompt_file=change_prompt_file,
-            input_code=input_code,
-            input_prompt_file=input_prompt_file,
-            output=output,
-            use_csv=use_csv,
-            budget=budget,
-        )
-        return result_data, total_cost, model_name
-    except (click.UsageError, Exception) as e: # Catch specific and general exceptions
-        handle_error(e, command_name, quiet)
-        return None # Return None on failure
-
-
-@cli.command("update")
-@click.argument("input_prompt_file", type=click.Path(exists=True, dir_okay=False), required=False)
-@click.argument("modified_code_file", type=click.Path(exists=True, dir_okay=False), required=False)
-@click.argument("input_code_file", type=click.Path(exists=True, dir_okay=False), required=False)
-@click.option(
-    "--output",
-    type=click.Path(writable=True),
-    default=None,
-    help="Specify where to save the updated prompt file(s). For single files: saves to this specific path or directory. For repository mode: saves all prompts to this directory. If not specified, uses the original prompt location (single file) or 'prompts' directory (repository mode).",
-)
-@click.option(
-    "--git",
-    "use_git",
-    is_flag=True,
-    default=False,
-    help="Use git history to find the original code file.",
-)
-@click.option(
-    "--extensions",
-    type=str,
-    default=None,
-    help="Comma-separated list of file extensions to update in repo mode (e.g., 'py,js,ts').",
-)
-@click.pass_context
-@track_cost
-def update(
-    ctx: click.Context,
-    input_prompt_file: Optional[str],
-    modified_code_file: Optional[str],
-    input_code_file: Optional[str],
-    output: Optional[str],
-    use_git: bool,
-    extensions: Optional[str],
-) -> Optional[Tuple[str, float, str]]:
-    """
-    Update prompts based on code changes.
-
-    This command operates in two modes:
-
-    1.  **Single-File Mode:** When you provide at least a code file, it updates
-        or generates a single prompt.
-        - `pdd update [PROMPT_FILE] <CODE_FILE>`: Updates prompt based on code.
-        - `pdd update <CODE_FILE>`: Generates a new prompt for the code.
-
-    2.  **Repository-Wide Mode:** When you provide no file arguments, it scans the
-        entire repository, finds all code/prompt pairs, creates missing prompts,
-        and updates them all based on the latest git changes.
-    """
-    quiet = ctx.obj.get("quiet", False)
-    command_name = "update"
-    try:
-        # If only one file is provided, it's the modified_code_file for generation
-        if input_prompt_file and not modified_code_file:
-            actual_modified_code_file = input_prompt_file
-            actual_input_prompt_file = None
-        else:
-            actual_modified_code_file = modified_code_file
-            actual_input_prompt_file = input_prompt_file
-
-        is_repo_mode = not actual_input_prompt_file and not actual_modified_code_file
-
-        if is_repo_mode:
-            if any([input_code_file, use_git]):
-                raise click.UsageError(
-                    "Cannot use file-specific arguments or flags like --git or --input-code in repository-wide mode (when no files are provided)."
-                )
-        elif extensions:
-            raise click.UsageError("--extensions can only be used in repository-wide mode (when no files are provided).")
-
-        updated_prompt, total_cost, model_name = update_main(
-            ctx=ctx,
-            input_prompt_file=actual_input_prompt_file,
-            modified_code_file=actual_modified_code_file,
-            input_code_file=input_code_file,
-            output=output,
-            use_git=use_git,
-            repo=is_repo_mode,
-            extensions=extensions,
-        )
-        return updated_prompt, total_cost, model_name
-    except (click.UsageError, Exception) as e:
-        handle_error(e, command_name, quiet)
-        return None
-
-
-@cli.command("detect")
-@click.argument("prompt_files", nargs=-1, type=click.Path(exists=True, dir_okay=False))
-@click.argument("change_file", type=click.Path(exists=True, dir_okay=False))
-@click.option(
-    "--output",
-    type=click.Path(writable=True),
-    default=None,
-    help="Specify where to save the CSV analysis results (file or directory).",
-)
-@click.pass_context
-@track_cost
-def detect(
-    ctx: click.Context,
-    prompt_files: Tuple[str, ...],
-    change_file: str,
-    output: Optional[str],
-) -> Optional[Tuple[List[Dict[str, str]], float, str]]: # Modified return type
-    """Analyze prompts and a change description to find needed changes."""
-    quiet = ctx.obj.get("quiet", False)
-    command_name = "detect"
-    try:
-        if not prompt_files:
-             raise click.UsageError("At least one PROMPT_FILE must be provided.")
-
-        changes_list, total_cost, model_name = detect_change_main(
-            ctx=ctx,
-            prompt_files=list(prompt_files),
-            change_file=change_file,
-            output=output,
-        )
-        return changes_list, total_cost, model_name
-    except (click.UsageError, Exception) as e: # Catch specific and general exceptions
-        handle_error(e, command_name, quiet)
-        return None # Return None on failure
-
-
-@cli.command("conflicts")
-@click.argument("prompt1", type=click.Path(exists=True, dir_okay=False))
-@click.argument("prompt2", type=click.Path(exists=True, dir_okay=False))
-@click.option(
-    "--output",
-    type=click.Path(writable=True),
-    default=None,
-    help="Specify where to save the CSV conflict analysis results (file or directory).",
-)
-@click.pass_context
-@track_cost
-def conflicts(
-    ctx: click.Context,
-    prompt1: str,
-    prompt2: str,
-    output: Optional[str],
-) -> Optional[Tuple[List[Dict[str, str]], float, str]]: # Modified return type
-    """Analyze two prompt files to find conflicts."""
-    quiet = ctx.obj.get("quiet", False)
-    command_name = "conflicts"
-    try:
-        conflicts_list, total_cost, model_name = conflicts_main(
-            ctx=ctx,
-            prompt1=prompt1,
-            prompt2=prompt2,
-            output=output,
-        )
-        return conflicts_list, total_cost, model_name
-    except Exception as e:
-        handle_error(e, command_name, quiet)
-        return None # Return None on failure
-
-
-@cli.command("crash")
-@click.argument("prompt_file", type=click.Path(exists=True, dir_okay=False))
-@click.argument("code_file", type=click.Path(exists=True, dir_okay=False))
-@click.argument("program_file", type=click.Path(exists=True, dir_okay=False))
-@click.argument("error_file", type=click.Path(dir_okay=False)) # Allow non-existent
-@click.option(
-    "--output", # Corresponds to output_code in crash_main
-    type=click.Path(writable=True),
-    default=None,
-    help="Specify where to save the fixed code file (file or directory).",
-)
-@click.option(
-    "--output-program",
-    type=click.Path(writable=True),
-    default=None,
-    help="Specify where to save the fixed program file (file or directory).",
-)
-@click.option("--loop", is_flag=True, default=False, help="Enable iterative fixing process.")
-@click.option(
-    "--max-attempts",
-    type=int,
-    default=3,
-    show_default=True,
-    help="Maximum number of fix attempts.",
-)
-@click.option(
-    "--budget",
-    type=float,
-    default=5.0,
-    show_default=True,
-    help="Maximum cost allowed for the fixing process.",
-)
-@click.option( 
-    "--agentic-fallback/--no-agentic-fallback",
-    is_flag=True,
-    default=True,
-    help="Enable agentic fallback if the primary fix mechanism fails.",
-)
-@click.pass_context
-@track_cost
-def crash(
-    ctx: click.Context,
-    prompt_file: str,
-    code_file: str,
-    program_file: str,
-    error_file: str,
-    output: Optional[str], # Maps to output_code
-    output_program: Optional[str],
-    loop: bool,
-    max_attempts: int,
-    budget: float,
-    agentic_fallback: bool,
-) -> Optional[Tuple[Dict[str, Any], float, str]]: # Modified return type
-    """Fix errors in a code module and calling program that caused a crash."""
-    quiet = ctx.obj.get("quiet", False)
-    command_name = "crash"
-    try:
-        success, fixed_code, fixed_program, attempts, cost, model = crash_main(
-            ctx=ctx,
-            prompt_file=prompt_file,
-            code_file=code_file,
-            program_file=program_file,
-            error_file=error_file,
-            output=output,
-            output_program=output_program,
-            loop=loop,
-            max_attempts=max_attempts,
-            budget=budget,
-            agentic_fallback=agentic_fallback,
-        )
-        result_data = {
-            "success": success,
-            "attempts": attempts,
-            "fixed_code": fixed_code,
-            "fixed_program": fixed_program,
-        }
-        return result_data, cost, model
-    except Exception as e:
-        handle_error(e, command_name, quiet)
-        return None # Return None on failure
-
-
-@cli.command("trace")
-@click.argument("prompt_file", type=click.Path(exists=True, dir_okay=False))
-@click.argument("code_file", type=click.Path(exists=True, dir_okay=False))
-@click.argument("code_line", type=int)
-@click.option(
-    "--output",
-    type=click.Path(writable=True),
-    default=None,
-    help="Specify where to save the trace analysis results log (file or directory).",
-)
-@click.pass_context
-@track_cost
-def trace(
-    ctx: click.Context,
-    prompt_file: str,
-    code_file: str,
-    code_line: int,
-    output: Optional[str],
-) -> Optional[Tuple[int | str, float, str]]: # Modified return type
-    """Find the associated line number between a prompt file and generated code."""
-    quiet = ctx.obj.get("quiet", False)
-    command_name = "trace"
-    try:
-        prompt_line_result, total_cost, model_name = trace_main(
-            ctx=ctx,
-            prompt_file=prompt_file,
-            code_file=code_file,
-            code_line=code_line,
-            output=output,
-        )
-        # Check if trace_main indicated failure (e.g., by returning None or specific error)
-        # This depends on trace_main's implementation; assuming it raises exceptions for now.
-        if prompt_line_result is None and total_cost == 0.0 and model_name == 'local_error': # Example check if trace_main returns specific tuple on failure
-             # Optionally handle specific non-exception failures differently if needed
-             # For now, rely on exceptions being raised for errors like out-of-range.
-             pass
-        return prompt_line_result, total_cost, model_name
-    except Exception as e:
-        handle_error(e, command_name, quiet)
-        # Exit with non-zero status code on any exception
-        ctx.exit(1)
-
-
-@cli.command("bug")
-@click.argument("prompt_file", type=click.Path(exists=True, dir_okay=False))
-@click.argument("code_file", type=click.Path(exists=True, dir_okay=False))
-@click.argument("program_file", type=click.Path(exists=True, dir_okay=False))
-@click.argument("current_output_file", type=click.Path(exists=True, dir_okay=False))
-@click.argument("desired_output_file", type=click.Path(exists=True, dir_okay=False))
-@click.option(
-    "--output",
-    type=click.Path(writable=True),
-    default=None,
-    help="Specify where to save the generated unit test (file or directory).",
-)
-@click.option("--language", type=str, default=None, help="Specify the programming language (default: Python).")
-@click.pass_context
-@track_cost
-def bug(
-    ctx: click.Context,
-    prompt_file: str,
-    code_file: str,
-    program_file: str,
-    current_output_file: str,
-    desired_output_file: str,
-    output: Optional[str],
-    language: Optional[str],
-) -> Optional[Tuple[str, float, str]]: # Modified return type
-    """Generate a unit test based on observed and desired outputs."""
-    quiet = ctx.obj.get("quiet", False)
-    command_name = "bug"
-    try:
-        unit_test_content, total_cost, model_name = bug_main(
-            ctx=ctx,
-            prompt_file=prompt_file,
-            code_file=code_file,
-            program_file=program_file,
-            current_output=current_output_file,
-            desired_output=desired_output_file,
-            output=output,
-            language=language,
-        )
-        return unit_test_content, total_cost, model_name
-    except Exception as e:
-        handle_error(e, command_name, quiet)
-        return None # Return None on failure
-
-
-@cli.command("auto-deps")
-@click.argument("prompt_file", type=click.Path(exists=True, dir_okay=False))
-@click.argument("directory_path", type=str) # Path with potential glob pattern
-@click.option(
-    "--output",
-    type=click.Path(writable=True),
-    default=None,
-    help="Specify where to save the modified prompt file (file or directory).",
-)
-@click.option(
-    "--csv",
-    "auto_deps_csv_path",
-    type=click.Path(dir_okay=False), # CSV path is a file
-    default=None, # Default handled by auto_deps_main or env var
-    help="Specify the CSV file for dependency info (default: project_dependencies.csv or PDD_AUTO_DEPS_CSV_PATH).",
-)
-@click.option(
-    "--force-scan",
-    is_flag=True,
-    default=False,
-    help="Force rescanning of all potential dependency files.",
-)
-@click.pass_context
-@track_cost
-def auto_deps(
-    ctx: click.Context,
-    prompt_file: str,
-    directory_path: str,
-    output: Optional[str],
-    auto_deps_csv_path: Optional[str],
-    force_scan: bool,
-) -> Optional[Tuple[str, float, str]]: # Modified return type
-    """Analyze a prompt and insert dependencies from a directory or glob.
-
-    DIRECTORY_PATH accepts either a directory path or a glob pattern and is
-    expanded recursively when you use patterns like `**/*.py`. Examples:
-      - examples/**/*.py
-      - context/*_example.py
-      - examples/*
-    """
-    quiet = ctx.obj.get("quiet", False)
-    command_name = "auto-deps"
-    try:
-        # Strip both single and double quotes from the provided path
-        clean_directory_path = directory_path.strip("'\"")
-
-        modified_prompt, total_cost, model_name = auto_deps_main(
-            ctx=ctx,
-            prompt_file=prompt_file,
-            directory_path=clean_directory_path,
-            auto_deps_csv_path=auto_deps_csv_path,
-            output=output,
-            force_scan=force_scan,
-        )
-        return modified_prompt, total_cost, model_name
-    except Exception as e:
-        handle_error(e, command_name, quiet)
-        return None # Return None on failure
-
-
-@cli.command("verify")
-@click.argument("prompt_file", type=click.Path(exists=True, dir_okay=False))
-@click.argument("code_file", type=click.Path(exists=True, dir_okay=False))
-@click.argument("program_file", type=click.Path(exists=True, dir_okay=False))
-@click.option(
-    "--output-results",
-    type=click.Path(writable=True),
-    default=None,
-    help="Specify where to save the verification results log (file or directory).",
-)
-@click.option(
-    "--output-code",
-    type=click.Path(writable=True),
-    default=None,
-    help="Specify where to save the verified code file (file or directory).",
-)
-@click.option(
-    "--output-program",
-    type=click.Path(writable=True),
-    default=None,
-    help="Specify where to save the verified program file (file or directory).",
-)
-@click.option(
-    "--max-attempts",
-    type=int,
-    default=3,
-    show_default=True,
-    help="Maximum number of fix attempts within the verification loop.",
-)
-@click.option(
-    "--budget",
-    type=float,
-    default=5.0,
-    show_default=True,
-    help="Maximum cost allowed for the verification and fixing process.",
-)
-@click.option(
-    "--agentic-fallback/--no-agentic-fallback",
-    is_flag=True,
-    default=True,
-    help="Enable agentic fallback if the primary fix mechanism fails.",
-)
-@click.pass_context
-@track_cost
-def verify(
-    ctx: click.Context,
-    prompt_file: str,
-    code_file: str,
-    program_file: str,
-    output_results: Optional[str],
-    output_code: Optional[str],
-    output_program: Optional[str],
-    max_attempts: int,
-    budget: float,
-    agentic_fallback: bool,
-) -> Optional[Tuple[Dict[str, Any], float, str]]: # Modified return type
-    """Verify code correctness against prompt using LLM judgment."""
-    quiet = ctx.obj.get("quiet", False)
-    command_name = "verify"
-    try:
-        success, final_program, final_code, attempts, total_cost_value, model_name_value = fix_verification_main(
-            ctx=ctx,
-            prompt_file=prompt_file,
-            code_file=code_file,
-            program_file=program_file,
-            output_results=output_results,
-            output_code=output_code,
-            output_program=output_program,
-            loop=True,
-            verification_program=program_file,
-            max_attempts=max_attempts,
-            budget=budget,
-            agentic_fallback=agentic_fallback,
-        )
-        result_data = {
-            "success": success,
-            "attempts": attempts,
-            "verified_code_path": output_code,
-            "verified_program_path": output_program,
-            "results_log_path": output_results,
-        }
-        return result_data, total_cost_value, model_name_value
-    except Exception as e:
-        handle_error(e, command_name, quiet)
-        return None # Return None on failure
-
-
-@cli.command("sync")
-@click.argument("basename", type=str)
-@click.option(
-    "--max-attempts",
-    type=int,
-    default=3,
-    show_default=True,
-    help="Maximum number of sync attempts.",
-)
-@click.option(
-    "--budget",
-    type=float,
-    default=10.0,
-    show_default=True,
-    help="Maximum total cost allowed for the entire sync process.",
-)
-@click.option(
-    "--skip-verify",
-    is_flag=True,
-    default=False,
-    help="Skip verification step during sync.",
-)
-@click.option(
-    "--skip-tests",
-    is_flag=True,
-    default=False,
-    help="Skip test generation during sync.",
-)
-@click.option(
-    "--target-coverage",
-    type=click.FloatRange(0.0, 100.0),
-    default=10.0,
-    show_default=True,
-    help="Target code coverage percentage for generated tests.",
-)
-@click.option(
-    "--log",
-    is_flag=True,
-    default=False,
-    help="Enable detailed logging during sync.",
-)
-@click.pass_context
-@track_cost
-def sync(
-    ctx: click.Context,
-    basename: str,
-    max_attempts: int,
-    budget: float,
-    skip_verify: bool,
-    skip_tests: bool,
-    target_coverage: float,
-    log: bool,
-) -> Optional[Tuple[Dict[str, Any], float, str]]:
-    """Automatically execute the complete PDD workflow loop for a given basename.
-
-    This command implements the entire synchronized cycle, intelligently determining
-    what steps are needed and executing them in the correct order. It detects
-    programming languages by scanning for prompt files matching the pattern
-    {basename}_{language}.prompt in the prompts directory.
-
-    Note: Sync typically overwrites generated files to keep outputs up to date.
-    In most real runs, include the global ``--force`` flag (e.g., ``pdd --force sync BASENAME``)
-    to allow overwrites without interactive confirmation.
-    """
-    try:
-        results, total_cost, model = sync_main(
-            ctx=ctx,
-            basename=basename,
-            max_attempts=max_attempts,
-            budget=budget,
-            skip_verify=skip_verify,
-            skip_tests=skip_tests,
-            target_coverage=target_coverage,
-            log=log,
-        )
-        return results, total_cost, model
-    except Exception as exception:
-        handle_error(exception, "sync", ctx.obj.get("quiet", False))
-        return None
-
-
-@cli.command("pytest-output")
-@click.argument("test_file", type=click.Path(exists=True, dir_okay=False))
-@click.option(
-    "--json-only",
-    is_flag=True,
-    default=False,
-    help="Output only JSON to stdout for programmatic use.",
-)
-@click.pass_context
-# No @track_cost since this is a utility command
-def pytest_output_cmd(ctx: click.Context, test_file: str, json_only: bool) -> None:
-    """Run pytest on a test file and capture structured output.
-    
-    This is a utility command used internally by PDD for capturing pytest results
-    in a structured format. It can also be used directly for debugging test issues.
-    
-    Examples:
-        pdd pytest-output tests/test_example.py
-        pdd pytest-output tests/test_example.py --json-only
-    """
-    command_name = "pytest-output"
-    quiet_mode = ctx.obj.get("quiet", False)
-
-    try:
-        import json
-        pytest_output = run_pytest_and_capture_output(test_file)
-        
-        if json_only:
-            # Print only valid JSON to stdout for programmatic use
-            print(json.dumps(pytest_output))
-        else:
-            # Pretty print the output for interactive use
-            if not quiet_mode:
-                console.print(f"Running pytest on: [blue]{test_file}[/blue]")
-                from rich.pretty import pprint
-                pprint(pytest_output, console=console)
-                
-    except Exception as e:
-        handle_error(e, command_name, quiet_mode)
-
-
-@cli.command("install_completion")
-@click.pass_context
-# No @track_cost
-def install_completion_cmd(ctx: click.Context) -> None: # Return type remains None
-    """Install shell completion for the PDD CLI."""
-    command_name = "install_completion" # For error handling
-    quiet_mode = ctx.obj.get("quiet", False) # Get quiet from context
-
-    try:
-        # The actual install_completion function is imported from .install_completion
-        install_completion(quiet=quiet_mode) # Pass quiet_mode
-        # Success messages are handled within install_completion based on quiet_mode
-        # No need to print additional messages here unless specifically required
-        # if not quiet_mode:
-        #     console.print(f"[success]'{command_name}' command completed successfully.[/success]")
-    except Exception as e:
-        # Use the centralized error handler
-        handle_error(e, command_name, quiet_mode)
-        # Do not return anything, as the callback expects None or a tuple
-
-
-@cli.command("setup")
-@click.pass_context
-def setup_cmd(ctx: click.Context) -> None:
-    """Run the interactive setup utility and install shell completion."""
-    command_name = "setup"
-    quiet_mode = ctx.obj.get("quiet", False)
-
-    try:
-        install_completion(quiet=quiet_mode)
-        _run_setup_utility()
-        if not quiet_mode:
-            console.print("[success]Setup completed. Restart your shell or source your RC file to apply changes.[/success]")
-    except Exception as exc:
-        handle_error(exc, command_name, quiet_mode)
-
-=======
 from .preprocess_main import preprocess_main
 from .construct_paths import construct_paths
 from .fix_verification_main import fix_verification_main
@@ -1808,7 +38,8 @@
 from .core.utils import _should_show_onboarding_reminder
 from .core.cli import process_commands
 import subprocess
->>>>>>> 7f1210bb
+
+
 
 if __name__ == "__main__":
     cli()